--- conflicted
+++ resolved
@@ -12,14 +12,10 @@
 *.css
 *.gch
 *.gcda
-<<<<<<< HEAD
-*.gcno
-=======
 *.gcno
 # Run items
 *.sav
 *.bmp
 *.gb
 *.gbc
-*.bin
->>>>>>> 56bbcae9
+*.bin