/**
 * MIT License
 * Copyright (c) 2018 Mahyar Koshkouei
 *
 * An example of using the peanut_gb.h library. This example application uses
 * SDL2 to draw the screen and get input.
 */

#include <errno.h>

#include <stdint.h>
#include <stdio.h>
#include <stdlib.h>
#include <string.h>

#include <SDL2/SDL.h>

#if ENABLE_SOUND
#include "gb_apu/audio.h"
#endif

#include "../../peanut_gb.h"

#include "nativefiledialog/src/include/nfd.h"

//#define debugprintf printf
#define debugprintf(...)

struct priv_t
{
	/* Pointer to allocated memory holding GB file. */
	uint8_t *rom;
	/* Pointer to allocated memory holding save file. */
	uint8_t *cart_ram;

	/* Colour palette for each BG, OBJ0, and OBJ1. */
	uint16_t selected_palette[3][4];
	uint16_t fb[LCD_HEIGHT][LCD_WIDTH];
};

/**
 * Returns a byte from the ROM file at the given address.
 */
uint8_t gb_rom_read(struct gb_t *gb, const uint32_t addr)
{
	const struct priv_t * const p = gb->priv;
	return p->rom[addr];
}

/**
 * Returns a byte from the cartridge RAM at the given address.
 */
uint8_t gb_cart_ram_read(struct gb_t *gb, const uint32_t addr)
{
	const struct priv_t * const p = gb->priv;
	return p->cart_ram[addr];
}

/**
 * Writes a given byte to the cartridge RAM at the given address.
 */
void gb_cart_ram_write(struct gb_t *gb, const uint32_t addr,
		const uint8_t val)
{
	const struct priv_t * const p = gb->priv;
	p->cart_ram[addr] = val;
}

/**
 * Returns a pointer to the allocated space containing the ROM. Must be freed.
 */
uint8_t *read_rom_to_ram(const char *file_name)
{
	FILE *rom_file = fopen(file_name, "rb");
	size_t rom_size;
	uint8_t *rom = NULL;

	if(rom_file == NULL)
		return NULL;

	fseek(rom_file, 0, SEEK_END);
	rom_size = ftell(rom_file);
	rewind(rom_file);
	rom = malloc(rom_size);

	if(fread(rom, sizeof(uint8_t), rom_size, rom_file) != rom_size)
	{
		free(rom);
		fclose(rom_file);
		return NULL;
	}

	fclose(rom_file);
	return rom;
}

void read_cart_ram_file(const char *save_file_name, uint8_t **dest,
		const size_t len)
{
	FILE *f;

	/* If save file not required. */
	if(len == 0)
	{
		*dest = NULL;
		return;
	}

	/* Allocate enough memory to hold save file. */
	if((*dest = malloc(len)) == NULL)
	{
		printf("%d: %s\n", __LINE__, strerror(errno));
		exit(EXIT_FAILURE);
	}

	f = fopen(save_file_name, "rb");

	/* It doesn't matter if the save file doesn't exist. We initialise the
	 * save memory allocated above. The save file will be created on exit. */
	if(f == NULL)
	{
		memset(*dest, 0xFF, len);
		return;
	}

	/* Read save file to allocated memory. */
	fread(*dest, sizeof(uint8_t), len, f);
	fclose(f);
}

void write_cart_ram_file(const char *save_file_name, uint8_t **dest,
		const size_t len)
{
	FILE *f;

	if(len == 0 || *dest == NULL)
		return;

	if((f = fopen(save_file_name, "wb")) == NULL)
	{
		puts("Unable to open save file.");
		printf("%d: %s\n", __LINE__, strerror(errno));
		exit(EXIT_FAILURE);
	}

	/* Record save file. */
	fwrite(*dest, sizeof(uint8_t), len, f);
	fclose(f);
}

/**
 * Handles an error reported by the emulator. The emulator context may be used
 * to better understand why the error given in gb_err was reported.
 */
void gb_error(struct gb_t *gb, const enum gb_error_e gb_err, const uint16_t val)
{
	struct priv_t *priv = gb->priv;

	switch(gb_err)
	{
		case GB_INVALID_OPCODE:
			/* We compensate for the post-increment in the __gb_step_cpu
			 * function. */
			fprintf(stdout, "Invalid opcode %#04x at PC: %#06x, SP: %#06x\n",
					val,
					gb->cpu_reg.pc - 1,
					gb->cpu_reg.sp);
			break;

			/* Ignoring non fatal errors. */
		case GB_INVALID_WRITE:
		case GB_INVALID_READ:
			return;

		default:
			printf("Unknown error");
			break;
	}

	fprintf(stderr, "Error. Press q to exit, or any other key to continue.");
	if(getchar() == 'q')
	{
		/* Record save file. */
		write_cart_ram_file("recovery.sav", &priv->cart_ram,
				gb_get_save_size(gb));

		free(priv->rom);
		free(priv->cart_ram);
		exit(EXIT_FAILURE);
	}

	return;
}

/**
 * Automatically assigns a colour palette to the game using a given game
 * checksum.
 * TODO: Not all checksums are programmed in yet because I'm lazy.
 */
void auto_assign_palette(struct priv_t *priv, uint8_t game_checksum)
{
	size_t palette_bytes = 3 * 4 * sizeof(uint16_t);

	switch(game_checksum)
	{
	/* Balloon Kid and Tetris Blast */
	case 0x71:
	case 0xFF:
	{
		const uint16_t palette[3][4] = {
			{ 0x7FFF, 0x7E60, 0x7C00, 0x0000 }, /* OBJ0 */
			{ 0x7FFF, 0x7E60, 0x7C00, 0x0000 }, /* OBJ1 */
			{ 0x7FFF, 0x7E60, 0x7C00, 0x0000 }  /* BG */
		};
		memcpy(priv->selected_palette, palette, palette_bytes);
		break;
	}

	/* Pokemon Yellow and Tetris */
	case 0x15:
	case 0xDB:
	case 0x95: /* Not officially */
	{
		const uint16_t palette[3][4] = {
			{ 0x7FFF, 0x7FE0, 0x7C00, 0x0000 }, /* OBJ0 */
			{ 0x7FFF, 0x7FE0, 0x7C00, 0x0000 }, /* OBJ1 */
			{ 0x7FFF, 0x7FE0, 0x7C00, 0x0000 }  /* BG */
		};
		memcpy(priv->selected_palette, palette, palette_bytes);
		break;
	}

	/* Donkey Kong */
	case 0x19:
	{
		const uint16_t palette[3][4] = {
			{ 0x7FFF, 0x7E10, 0x48E7, 0x0000 }, /* OBJ0 */
			{ 0x7FFF, 0x7E10, 0x48E7, 0x0000 }, /* OBJ1 */
			{ 0x7FFF, 0x7E60, 0x7C00, 0x0000 }  /* BG */
		};
		memcpy(priv->selected_palette, palette, palette_bytes);
		break;
	}

	/* Pokemon Blue */
	case 0x61:
	case 0x45:
	/* Pokemon Blue Star */
	case 0xD8:
	{
		const uint16_t palette[3][4] = {
			{ 0x7FFF, 0x7E10, 0x48E7, 0x0000 }, /* OBJ0 */
			{ 0x7FFF, 0x329F, 0x001F, 0x0000 }, /* OBJ1 */
			{ 0x7FFF, 0x329F, 0x001F, 0x0000 }  /* BG */
		};
		memcpy(priv->selected_palette, palette, palette_bytes);
		break;
	}

	/* Pokemon Red */
	case 0x14:
	{
		const uint16_t palette[3][4] = {
			{ 0x7FFF, 0x3FE6, 0x0200, 0x0000 }, /* OBJ0 */
			{ 0x7FFF, 0x7E10, 0x48E7, 0x0000 }, /* OBJ1 */
			{ 0x7FFF, 0x7E10, 0x48E7, 0x0000 }  /* BG */
		};
		memcpy(priv->selected_palette, palette, palette_bytes);
		break;
	}

	/* Pokemon Red Star */
	case 0x8B:
	{
		const uint16_t palette[3][4] = {
			{ 0x7FFF, 0x7E10, 0x48E7, 0x0000 }, /* OBJ0 */
			{ 0x7FFF, 0x329F, 0x001F, 0x0000 }, /* OBJ1 */
			{ 0x7FFF, 0x3FE6, 0x0200, 0x0000 }  /* BG */
		};
		memcpy(priv->selected_palette, palette, palette_bytes);
		break;
	}
	
	/* Kirby */
	case 0x27:
	case 0x49:
	case 0x5C:
	case 0xB3:
	{
		const uint16_t palette[3][4] = {
			{ 0x7D8A, 0x6800, 0x3000, 0x0000 }, /* OBJ0 */
			{ 0x001F, 0x7FFF, 0x7FEF, 0x021F }, /* OBJ1 */
			{ 0x527F, 0x7FE0, 0x0180, 0x0000 }  /* BG */
		};
		memcpy(priv->selected_palette, palette, palette_bytes);
		break;
	}

	/* Donkey Kong Land [1/2/III] */
	case 0x18:
	case 0x6A:
	case 0x4B:
	case 0x6B:
	{
		const uint16_t palette[3][4] = {
			{ 0x7F08, 0x7F40, 0x48E0, 0x2400 }, /* OBJ0 */
			{ 0x7FFF, 0x2EFF, 0x7C00, 0x001F }, /* OBJ1 */
			{ 0x7FFF, 0x463B, 0x2951, 0x0000 }  /* BG */
		};
		memcpy(priv->selected_palette, palette, palette_bytes);
		break;
	}

	/* Link's Awakening */
	case 0x70:
	{
		const uint16_t palette[3][4] = {
			{ 0x7FFF, 0x03E0, 0x1A00, 0x0120 }, /* OBJ0 */
			{ 0x7FFF, 0x329F, 0x001F, 0x001F }, /* OBJ1 */
			{ 0x7FFF, 0x7E10, 0x48E7, 0x0000 }  /* BG */
		};
		memcpy(priv->selected_palette, palette, palette_bytes);
		break;
	}

	/* Mega Man [1/2/3] & others I don't care about. */
	case 0x01:
	case 0x10:
	case 0x29:
	case 0x52:
	case 0x5D:
	case 0x68:
	case 0x6D:
	case 0xF6:
	{
		const uint16_t palette[3][4] = {
			{ 0x7FFF, 0x329F, 0x001F, 0x0000 }, /* OBJ0 */
			{ 0x7FFF, 0x3FE6, 0x0200, 0x0000 }, /* OBJ1 */
			{ 0x7FFF, 0x7EAC, 0x40C0, 0x0000 }  /* BG */
		};
		memcpy(priv->selected_palette, palette, palette_bytes);
		break;
	}
	
	default:
	{
		const uint16_t palette[3][4] = {
			{ 0x7FFF, 0x5294, 0x294A, 0x0000 },
			{ 0x7FFF, 0x5294, 0x294A, 0x0000 },
			{ 0x7FFF, 0x5294, 0x294A, 0x0000 }
		};
		printf("No palette found for 0x%02X.\n", game_checksum);
		memcpy(priv->selected_palette, palette, palette_bytes);
	}
	}
}

/**
 * Assigns a palette. This is used to allow the user to manually select a
 * different colour palette if one was not found automatically, or if the user
 * prefers a different colour palette.
 * selection is the requestion colour palette. This should be a maximum of
 * NUMBER_OF_PALETTES - 1. The default greyscale palette is selected otherwise.
 */
void manual_assign_palette(struct priv_t *priv, uint8_t selection)
{
#define NUMBER_OF_PALETTES 12
	size_t palette_bytes = 3 * 4 * sizeof(uint16_t);

	switch(selection)
	{
	/* 0x05 (Right) */
	case 0:
	{
		const uint16_t palette[3][4] = {
			{ 0x7FFF, 0x2BE0, 0x7D00, 0x0000 },
			{ 0x7FFF, 0x2BE0, 0x7D00, 0x0000 },
			{ 0x7FFF, 0x2BE0, 0x7D00, 0x0000 }
		};
		memcpy(priv->selected_palette, palette, palette_bytes);
		break;
	}
	/* 0x07 (A + Down) */
	case 1:
	{
		const uint16_t palette[3][4] = {
			{ 0x7FFF, 0x7FE0, 0x7C00, 0x0000 },
			{ 0x7FFF, 0x7FE0, 0x7C00, 0x0000 },
			{ 0x7FFF, 0x7FE0, 0x7C00, 0x0000 }
		};
		memcpy(priv->selected_palette, palette, palette_bytes);
		break;
	}
	/* 0x12 (Up) */
	case 2:
	{
		const uint16_t palette[3][4] = {
			{ 0x7FFF, 0x7EAC, 0x40C0, 0x0000 },
			{ 0x7FFF, 0x7EAC, 0x40C0, 0x0000 },
			{ 0x7FFF, 0x7EAC, 0x40C0, 0x0000 }
		};
		memcpy(priv->selected_palette, palette, palette_bytes);
		break;
	}
	/* 0x13 (B + Right) */
	case 3:
	{
		const uint16_t palette[3][4] = {
			{ 0x0000, 0x0210, 0x7F60, 0x7FFF },
			{ 0x0000, 0x0210, 0x7F60, 0x7FFF },
			{ 0x0000, 0x0210, 0x7F60, 0x7FFF }
		};
		memcpy(priv->selected_palette, palette, palette_bytes);
		break;
	}
	/* 0x16 (B + Left, DMG Palette) */
	default:
	case 4:
	{
		const uint16_t palette[3][4] = {
			{ 0x7FFF, 0x5294, 0x294A, 0x0000 },
			{ 0x7FFF, 0x5294, 0x294A, 0x0000 },
			{ 0x7FFF, 0x5294, 0x294A, 0x0000 }
		};
		memcpy(priv->selected_palette, palette, palette_bytes);
		break;
	}
	/* 0x17 (Down) */
	case 5:
	{
		const uint16_t palette[3][4] = {
			{ 0x7FF4, 0x7E52, 0x4A5F, 0x0000 },
			{ 0x7FF4, 0x7E52, 0x4A5F, 0x0000 },
			{ 0x7FF4, 0x7E52, 0x4A5F, 0x0000 }
		};
		memcpy(priv->selected_palette, palette, palette_bytes);
		break;
	}
	/* 0x19 (B + Up) */
	case 6:
	{
		const uint16_t palette[3][4] = {
			{ 0x7FFF, 0x7EAC, 0x40C0, 0x0000 },
			{ 0x7FFF, 0x7EAC, 0x40C0, 0x0000 },
			{ 0x7F98, 0x6670, 0x41A5, 0x2CC1 }
		};
		memcpy(priv->selected_palette, palette, palette_bytes);
		break;
	}
	/* 0x1C (A + Right) */
	case 7:
	{
		const uint16_t palette[3][4] = {
			{ 0x7FFF, 0x7E10, 0x48E7, 0x0000 },
			{ 0x7FFF, 0x7E10, 0x48E7, 0x0000 },
			{ 0x7FFF, 0x3FE6, 0x0198, 0x0000 }
		};
		memcpy(priv->selected_palette, palette, palette_bytes);
		break;
	}
	/* 0x0D (A + Left) */
	case 8:
	{
		const uint16_t palette[3][4] = {
			{ 0x7FFF, 0x7E10, 0x48E7, 0x0000 },
			{ 0x7FFF, 0x7EAC, 0x40C0, 0x0000 },
			{ 0x7FFF, 0x463B, 0x2951, 0x0000 }
		};
		memcpy(priv->selected_palette, palette, palette_bytes);
		break;
	}
	/* 0x10 (A + Up) */
	case 9:
	{
		const uint16_t palette[3][4] = {
			{ 0x7FFF, 0x3FE6, 0x0200, 0x0000 },
			{ 0x7FFF, 0x329F, 0x001F, 0x0000 },
			{ 0x7FFF, 0x7E10, 0x48E7, 0x0000 }
		};
		memcpy(priv->selected_palette, palette, palette_bytes);
		break;
	}
	/* 0x18 (Left) */
	case 10:
	{
		const uint16_t palette[3][4] = {
			{ 0x7FFF, 0x7E10, 0x48E7, 0x0000 },
			{ 0x7FFF, 0x3FE6, 0x0200, 0x0000 },
			{ 0x7FFF, 0x329F, 0x001F, 0x0000 }
		};
		memcpy(priv->selected_palette, palette, palette_bytes);
		break;
	}
	/* 0x1A (B + Down) */
	case 11:
	{
		const uint16_t palette[3][4] = {
			{ 0x7FFF, 0x329F, 0x001F, 0x0000 },
			{ 0x7FFF, 0x3FE6, 0x0200, 0x0000 },
			{ 0x7FFF, 0x7FE0, 0x3D20, 0x0000 }
		};
		memcpy(priv->selected_palette, palette, palette_bytes);
		break;
	}
	}

	return;
}

/**
 * Draws scanline into framebuffer.
 */
void lcd_draw_line(struct gb_t *gb, const uint8_t pixels[160],
		const uint_least8_t line)
{
	struct priv_t *priv = gb->priv;

	for (unsigned int x = 0; x < LCD_WIDTH; x++)
	{
		priv->fb[line][x] = priv->selected_palette
				[(pixels[x] & LCD_PALETTE_ALL) >> 4]
				[pixels[x] & 3];
	}
}

int main(int argc, char **argv)
{
	struct gb_t gb;
	struct priv_t priv;
	const double target_speed_ms = 1000.0/VERTICAL_SYNC;
	double speed_compensation = 0.0;
	unsigned int running = 1;
	SDL_Window *window;
	SDL_Renderer *renderer;
	SDL_Texture *texture;
	SDL_Event event;
<<<<<<< HEAD
	SDL_Joystick *joystick;
=======
	SDL_GameController *controller = NULL;
	uint16_t fb[height][width];
>>>>>>> fc5dc9d1
	uint32_t new_ticks, old_ticks;
	enum gb_init_error_e ret;
	unsigned int fast_mode = 1;
	unsigned int fast_mode_timer = 1;
	/* Record save file every 60 seconds. */
	int save_timer = 60;
	/* Must be freed */
	char *rom_file_name = NULL;
	char *save_file_name = NULL;

	switch(argc)
	{
	case 1:
		{
			/* Invoke file picker */
			nfdresult_t result =
				NFD_OpenDialog("gb,gbc", NULL, &rom_file_name);

			if(result == NFD_CANCEL)
			{
				puts("User pressed cancel.");
				exit(EXIT_FAILURE);
			}
			else if(result != NFD_OKAY)
			{
				printf("Error: %s\n", NFD_GetError());
				exit(EXIT_FAILURE);
			}
		}
		break;

	case 2:
		/* Apply file name to rom_file_name
		 * Set save_file_name to NULL. */
		rom_file_name = argv[1];
		break;

	case 3:
		/* Apply file name to rom_file_name
		 * Apply save name to save_file_name */
		rom_file_name = argv[1];
		save_file_name = argv[2];
		break;

	default:
		printf("Usage: %s [ROM] [SAVE]\n", argv[0]);
		puts("A file picker is presented if ROM is not given.");
		puts("SAVE is set by default if not provided.");
		return EXIT_FAILURE;
	}

	/* Copy input ROM file to allocated memory. */
	if((priv.rom = read_rom_to_ram(rom_file_name)) == NULL)
	{
		printf("%d: %s\n", __LINE__, strerror(errno));
		return EXIT_FAILURE;
	}

	/* If no save file is specified, copy save file (with specific name) to
	 * allocated memory. */
	if(save_file_name == NULL)
	{
		char *str_replace;
		const char extension[] = ".sav";

		/* Allocate enough space for the ROM file name, for the "sav"
		 * extension and for the null terminator. */
		save_file_name = malloc(strlen(rom_file_name) + strlen(extension) + 1);

		if(save_file_name == NULL)
		{
			printf("%d: %s\n", __LINE__, strerror(errno));
			return EXIT_FAILURE;
		}

		/* Copy the ROM file name to allocated space. */
		strcpy(save_file_name, rom_file_name);

		/* If the file name does not have a dot, or the only dot is at
		 * the start of the file name, set the pointer to begin
		 * replacing the string to the end of the file name, otherwise
		 * set it to the dot. */
		if((str_replace = strrchr(save_file_name, '.')) == NULL ||
				str_replace == save_file_name)
			str_replace = save_file_name + strlen(save_file_name);

		/* Copy extension to string including terminating null byte. */
		for(unsigned int i = 0; i <= strlen(extension); i++)
			*(str_replace++) = extension[i];
	}

	/* TODO: Sanity check input GB file. */

	/* Initialise emulator context. */
	ret = gb_init(&gb, &gb_rom_read, &gb_cart_ram_read, &gb_cart_ram_write,
			&gb_error, &priv);

	switch(ret)
	{
	case GB_INIT_NO_ERROR:
		break;
	case GB_INIT_CARTRIDGE_UNSUPPORTED:
		puts("Unsupported cartridge.");
		exit(EXIT_FAILURE);
	case GB_INIT_INVALID_CHECKSUM:
		puts("Invalid ROM: Checksum failure.");
		exit(EXIT_FAILURE);
	default:
		printf("Unknown error: %d\n", ret);
		exit(EXIT_FAILURE);
	}

	/* Load Save File. */
	read_cart_ram_file(save_file_name, &priv.cart_ram, gb_get_save_size(&gb));

	/* Set the RTC of the game cartridge. Only used by games that support it. */
	{
		time_t rawtime;
		struct tm *timeinfo;
		time(&rawtime);
		timeinfo = localtime(&rawtime);

		/* You could potentially force the game to allow the player to reset the
		 * time by setting the RTC to invalid values.
		 *
		 * Using memset(&gb->cart_rtc, 0xFF, sizeof(gb->cart_rtc)) for example
		 * causes Pokemon Gold/Silver to say "TIME NOT SET", allowing the player
		 * to set the time without having some dumb password.
		 *
		 * The memset has to be done directly to gb->cart_rtc because
		 * gb_set_rtc() processes the input values, which may cause games to not
		 * detect invalid values.
		 */

		/* Set RTC. Only games that specify support for RTC will use these
		 * values. */
		gb_set_rtc(&gb, timeinfo);
	}

	/* Initialise frontend implementation, in this case, SDL2. */
	if(SDL_Init(SDL_INIT_VIDEO | SDL_INIT_GAMECONTROLLER | SDL_INIT_AUDIO) < 0)
	{
		printf("Could not initialise SDL: %s\n", SDL_GetError());
		return EXIT_FAILURE;
	}

#if ENABLE_SOUND
	SDL_AudioDeviceID dev;
	audio_init(&dev);
#endif
	gb_init_lcd(&gb, &lcd_draw_line);

	/* Allow the joystick input even if game is in background. */
	SDL_SetHint(SDL_HINT_JOYSTICK_ALLOW_BACKGROUND_EVENTS, "1");

	if(SDL_GameControllerAddMappingsFromFile("gamecontrollerdb.txt") < 0)
	{
		printf("Unable to assign joystick mappings: %s\n",
				SDL_GetError());
	}

	/* Open the first available controller. */
	for (int i = 0; i < SDL_NumJoysticks(); ++i)
	{
		if (SDL_IsGameController(i))
		{
			controller = SDL_GameControllerOpen(i);
			if (controller)
			{
				printf("Game Controller %s connected.\n",
						SDL_GameControllerName(controller));
				break;
			}
			else
			{
				printf("Could not open gamecontroller %i: %s\n", i, SDL_GetError());
			}
		}
	}

	window = SDL_CreateWindow("Peanut-sdl",
			SDL_WINDOWPOS_UNDEFINED,
			SDL_WINDOWPOS_UNDEFINED,
			LCD_WIDTH, LCD_HEIGHT,
			SDL_WINDOW_RESIZABLE | SDL_WINDOW_INPUT_FOCUS);
	if(window == NULL)
	{
		printf("Could not create window: %s\n", SDL_GetError());
		return EXIT_FAILURE;
	}

	renderer = SDL_CreateRenderer(window, -1, SDL_RENDERER_PRESENTVSYNC);
	if(renderer == NULL)
	{
		printf("Could not create renderer: %s\n", SDL_GetError());
		return EXIT_FAILURE;
	}

	if(SDL_SetRenderDrawColor(renderer, 0, 0, 0, 255) < 0)
	{
		printf("Renderer could not draw color: %s\n", SDL_GetError());
		return EXIT_FAILURE;
	}

	if(SDL_RenderClear(renderer) < 0)
	{
		printf("Renderer could not clear: %s\n", SDL_GetError());
		return EXIT_FAILURE;
	}
	SDL_RenderPresent(renderer);

	/* Use integer scale. */
	SDL_RenderSetLogicalSize(renderer, LCD_WIDTH, LCD_HEIGHT);
	SDL_RenderSetIntegerScale(renderer, 1);

	texture = SDL_CreateTexture(renderer,
			SDL_PIXELFORMAT_RGB555,
			SDL_TEXTUREACCESS_STREAMING,
			LCD_WIDTH, LCD_HEIGHT);
	if(texture == NULL)
	{
		printf("Texture could not be created: %s\n", SDL_GetError());
		return EXIT_FAILURE;
	}

	auto_assign_palette(&priv, gb_colour_hash(&gb));

	while(running)
	{
		int delay;
		static unsigned int rtc_timer = 0;
		static unsigned int selected_palette = 4;

		/* Calculate the time taken to draw frame, then later add a
		 * delay to cap at 60 fps. */
		old_ticks = SDL_GetTicks();

		/* Get joypad input. */
		while(SDL_PollEvent(&event))
		{
			switch(event.type)
			{
				case SDL_QUIT:
					running = 0;
					break;

				case SDL_CONTROLLERBUTTONDOWN:
				case SDL_CONTROLLERBUTTONUP:
					printf("Button %s\n",
							SDL_GameControllerGetStringForButton(event.jbutton.button));
					switch(event.cbutton.button)
					{
						case SDL_CONTROLLER_BUTTON_A: gb.joypad_bits.a = !event.cbutton.state; break;
						case SDL_CONTROLLER_BUTTON_B: gb.joypad_bits.b = !event.cbutton.state; break;
						case SDL_CONTROLLER_BUTTON_BACK: gb.joypad_bits.select = !event.cbutton.state; break;
						case SDL_CONTROLLER_BUTTON_START: gb.joypad_bits.start = !event.cbutton.state; break;
						case SDL_CONTROLLER_BUTTON_DPAD_UP: gb.joypad_bits.up = !event.cbutton.state; break;
						case SDL_CONTROLLER_BUTTON_DPAD_RIGHT: gb.joypad_bits.right = !event.cbutton.state; break;
						case SDL_CONTROLLER_BUTTON_DPAD_DOWN: gb.joypad_bits.down = !event.cbutton.state; break;
						case SDL_CONTROLLER_BUTTON_DPAD_LEFT: gb.joypad_bits.left = !event.cbutton.state; break;
					}
					break;

				case SDL_KEYDOWN:
					switch(event.key.keysym.sym)
					{
						case SDLK_RETURN: gb.joypad_bits.start = 0; break;
						case SDLK_BACKSPACE: gb.joypad_bits.select = 0; break;
						case SDLK_z: gb.joypad_bits.a = 0; break;
						case SDLK_x: gb.joypad_bits.b = 0; break;
						case SDLK_UP: gb.joypad_bits.up = 0; break;
						case SDLK_RIGHT: gb.joypad_bits.right = 0; break;
						case SDLK_DOWN: gb.joypad_bits.down = 0; break;
						case SDLK_LEFT: gb.joypad_bits.left = 0; break;
						case SDLK_SPACE: fast_mode = 2; break;
						case SDLK_1: fast_mode = 1; break;
						case SDLK_2: fast_mode = 2; break;
						case SDLK_3: fast_mode = 3; break;
						case SDLK_4: fast_mode = 4; break;
						case SDLK_r: gb_reset(&gb); break;
						case SDLK_p:
							if(event.key.keysym.mod == KMOD_LSHIFT)
							{
							auto_assign_palette(&priv, gb_colour_hash(&gb));
							break;
							}
							if(++selected_palette == NUMBER_OF_PALETTES)
								selected_palette = 0;

							manual_assign_palette(&priv, selected_palette);
							break;
					}
					break;

				case SDL_KEYUP:
					switch(event.key.keysym.sym)
					{
						case SDLK_RETURN: gb.joypad_bits.start = 1; break;
						case SDLK_BACKSPACE: gb.joypad_bits.select = 1; break;
						case SDLK_z: gb.joypad_bits.a = 1; break;
						case SDLK_x: gb.joypad_bits.b = 1; break;
						case SDLK_UP: gb.joypad_bits.up = 1; break;
						case SDLK_RIGHT: gb.joypad_bits.right = 1; break;
						case SDLK_DOWN: gb.joypad_bits.down = 1; break;
						case SDLK_LEFT: gb.joypad_bits.left = 1; break;
						case SDLK_SPACE: fast_mode = 1; break;
						case SDLK_F11:
						{
							static int fullscreen = 0;
							if(fullscreen)
							{
								SDL_SetWindowFullscreen(window, 0);
								fullscreen = 0;
							}
							else
							{
								SDL_SetWindowFullscreen(window, SDL_WINDOW_FULLSCREEN);
								fullscreen = SDL_WINDOW_FULLSCREEN;
							}
						}
						break;
					}
					break;
			}
		}

		/* Calculate the time taken to draw frame, then later add a
		 * delay to cap at 60 fps. */
		old_ticks = SDL_GetTicks();

		/* Execute CPU cycles until the screen has to be redrawn. */
		gb_run_frame(&gb);

		/* Tick the internal RTC when 1 second has passed. */
		rtc_timer += target_speed_ms/fast_mode;
		if(rtc_timer >= 1000)
		{
			rtc_timer -= 1000;
			gb_tick_rtc(&gb);
		}

		/* Skip frames during fast mode. */
		if(fast_mode_timer > 1)
		{
			fast_mode_timer--;
			/* We continue here since the rest of the logic in the
			 * loop is for drawing the screen and delaying. */
			continue;
		}

		fast_mode_timer = fast_mode;

#if ENABLE_SOUND
		/* Process audio. */
		audio_frame();
#endif

		/* Copy frame buffer to SDL screen. */
		SDL_UpdateTexture(texture, NULL, &priv.fb, LCD_WIDTH * sizeof(uint16_t));
		SDL_RenderClear(renderer);
		SDL_RenderCopy(renderer, texture, NULL, NULL);
		SDL_RenderPresent(renderer);

		/* Use a delay that will draw the screen at a rate of 59.7275 Hz. */
		new_ticks = SDL_GetTicks();

		/* Since we can only delay for a maximum resolution of 1ms, we
		 * can accumulate the error and compensate for the delay
		 * accuracy when the delay compensation surpasses 1ms. */
		speed_compensation += target_speed_ms - (new_ticks - old_ticks);

		/* We cast the delay compensation value to an integer, since it
		 * is the type used by SDL_Delay. This is where delay accuracy
		 * is lost. */
		delay = (int)(speed_compensation);

		/* We then subtract the actual delay value by the requested
		 * delay value. */
		speed_compensation -= delay;
#if ENABLE_SOUND
		debugprintf("delay: %d\t\tspeed_compensation: %f\t\taudio_len:%d",
				delay, speed_compensation, audio_length());
#endif

		/* Only run delay logic if required. */
		if(delay > 0)
		{
			uint32_t delay_ticks = SDL_GetTicks();
			uint32_t after_delay_ticks;

			/* Tick the internal RTC when 1 second has passed. */
			rtc_timer += delay;
			if(rtc_timer >= 1000)
			{
				rtc_timer -= 1000;
				gb_tick_rtc(&gb);

				/* If 60 seconds has passed, record save file.
				 * We do this because the external audio library
				 * used contains asserts that will abort the
				 * program without save.
				 * TODO: Remove use of assert in audio library
				 * in release build. */
				--save_timer;
				if(!save_timer)
				{
#if ENABLE_SOUND
					/* Locking the audio thread to reduce
					 * possibility of abort during save. */
					SDL_LockAudioDevice(dev);
#endif
					write_cart_ram_file(save_file_name,
							&priv.cart_ram,
							gb_get_save_size(&gb));
#if ENABLE_SOUND
					SDL_UnlockAudioDevice(dev);
#endif
					save_timer = 60;
				}
			}

			/* This will delay for at least the number of
			 * milliseconds requested, so we have to compensate for
			 * error here too. */
			SDL_Delay(delay);

			after_delay_ticks = SDL_GetTicks();
			speed_compensation += (double)delay -
				(int)(after_delay_ticks - delay_ticks);
			debugprintf("\t\tspeed_compensation: %f\n",
					speed_compensation);
		}
	}

	SDL_DestroyRenderer(renderer);
	SDL_DestroyWindow(window);
	SDL_DestroyTexture(texture);
	SDL_GameControllerClose(controller);
	SDL_Quit();
#if ENABLE_SOUND
	audio_cleanup();
#endif

	/* Record save file. */
	write_cart_ram_file(save_file_name, &priv.cart_ram, gb_get_save_size(&gb));

	free(priv.rom);
	free(priv.cart_ram);
	
	/* If the save file name was automatically generated (which required memory
	 * allocated on the help), then free it here. */
	if(argc == 2)
		free(save_file_name);

	if(argc == 1)
		free(rom_file_name);

	return EXIT_SUCCESS;
}<|MERGE_RESOLUTION|>--- conflicted
+++ resolved
@@ -534,12 +534,7 @@
 	SDL_Renderer *renderer;
 	SDL_Texture *texture;
 	SDL_Event event;
-<<<<<<< HEAD
-	SDL_Joystick *joystick;
-=======
 	SDL_GameController *controller = NULL;
-	uint16_t fb[height][width];
->>>>>>> fc5dc9d1
 	uint32_t new_ticks, old_ticks;
 	enum gb_init_error_e ret;
 	unsigned int fast_mode = 1;
