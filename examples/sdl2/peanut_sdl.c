/**
 * MIT License
 * Copyright (c) 2018 Mahyar Koshkouei
 *
 * An example of using the peanut_gb.h library. This example application uses
 * SDL2 to draw the screen and get input.
 */

#include <stdint.h>
#include <stdlib.h>

#include "SDL.h"

#if defined(ENABLE_SOUND_BLARGG)
#	include "blargg_apu/audio.h"
#elif defined(ENABLE_SOUND_MINIGB)
#	include "minigb_apu/minigb_apu.h"
#endif

#include "../../peanut_gb.h"

enum {
	LOG_CATERGORY_PEANUTSDL = SDL_LOG_CATEGORY_CUSTOM
};

struct priv_t
{
	/* Window context used to generate message boxes. */
	SDL_Window *win;

	/* Pointer to allocated memory holding GB file. */
	uint8_t *rom;
	/* Pointer to allocated memory holding save file. */
	uint8_t *cart_ram;
	/* Pointer to BIOS binary. */
	uint8_t *bios;

	/* Colour palette for each BG, OBJ0, and OBJ1. */
	uint16_t selected_palette[3][4];
	uint16_t fb[LCD_HEIGHT][LCD_WIDTH];
};

/**
 * Returns a byte from the ROM file at the given address.
 */
uint8_t gb_rom_read(struct gb_s *gb, const uint_fast32_t addr)
{
	const struct priv_t * const p = gb->direct.priv;
	return p->rom[addr];
}

/**
 * Returns a byte from the cartridge RAM at the given address.
 */
uint8_t gb_cart_ram_read(struct gb_s *gb, const uint_fast32_t addr)
{
	const struct priv_t * const p = gb->direct.priv;
	return p->cart_ram[addr];
}

/**
 * Writes a given byte to the cartridge RAM at the given address.
 */
void gb_cart_ram_write(struct gb_s *gb, const uint_fast32_t addr,
		       const uint8_t val)
{
	const struct priv_t * const p = gb->direct.priv;
	p->cart_ram[addr] = val;
}

<<<<<<< HEAD
=======
uint8_t gb_bios_read(struct gb_s *gb, const uint_fast16_t addr)
{
	const struct priv_t * const p = gb->direct.priv;
	return p->bios[addr];
}

/**
 * Returns a pointer to the allocated space containing the file. Must be freed.
 */
uint8_t *file_alloc(const char *file_name)
{
	FILE *rom_file = fopen(file_name, "rb");
	size_t rom_size;
	uint8_t *rom = NULL;

	if(rom_file == NULL)
		return NULL;

	fseek(rom_file, 0, SEEK_END);
	rom_size = ftell(rom_file);
	rewind(rom_file);
	rom = malloc(rom_size);
	if(rom == NULL)
		goto out;

	if(fread(rom, sizeof(uint8_t), rom_size, rom_file) != rom_size)
	{
		free(rom);
		rom = NULL;
		goto out;
	}

out:
	fclose(rom_file);
	return rom;
}

>>>>>>> f523eb22
void read_cart_ram_file(const char *save_file_name, uint8_t **dest,
			const size_t len)
{
	FILE *f;

	/* If save file not required. */
	if(len == 0)
	{
		*dest = NULL;
		return;
	}

	/* Allocate enough memory to hold save file. */
	if((*dest = SDL_malloc(len)) == NULL)
	{
		SDL_LogMessage(LOG_CATERGORY_PEANUTSDL,
				SDL_LOG_PRIORITY_CRITICAL,
				"%d: %s", __LINE__, SDL_GetError());
		exit(EXIT_FAILURE);
	}

	f = fopen(save_file_name, "rb");

	/* It doesn't matter if the save file doesn't exist. We initialise the
	 * save memory allocated above. The save file will be created on exit. */
	if(f == NULL)
	{
		SDL_memset(*dest, 0, len);
		return;
	}

	/* Read save file to allocated memory. */
	fread(*dest, sizeof(uint8_t), len, f);
	fclose(f);
}

void write_cart_ram_file(const char *save_file_name, uint8_t **dest,
			 const size_t len)
{
	FILE *f;

	if(len == 0 || *dest == NULL)
		return;

	if((f = fopen(save_file_name, "wb")) == NULL)
	{
		SDL_LogMessage(LOG_CATERGORY_PEANUTSDL,
				SDL_LOG_PRIORITY_CRITICAL,
				"Unable to open save file: %s",
				SDL_GetError());
		exit(EXIT_FAILURE);
	}

	/* Record save file. */
	fwrite(*dest, sizeof(uint8_t), len, f);
	fclose(f);
}

/**
 * Handles an error reported by the emulator. The emulator context may be used
 * to better understand why the error given in gb_err was reported.
 */
void gb_error(struct gb_s *gb, const enum gb_error_e gb_err, const uint16_t addr)
{
	const char* gb_err_str[GB_INVALID_MAX] = {
		"UNKNOWN",
		"INVALID OPCODE",
		"INVALID READ",
		"INVALID WRITE",
		"HALT FOREVER"
	};
	struct priv_t *priv = gb->direct.priv;
	char error_msg[256];
	char location[64] = "";
	uint8_t instr_byte;

	/* Record save file. */
	write_cart_ram_file("recovery.sav", &priv->cart_ram, gb_get_save_size(gb));

	if(addr >= 0x4000 && addr < 0x8000)
	{
		uint32_t rom_addr;
		rom_addr = (uint32_t)addr * (uint32_t)gb->selected_rom_bank;
		SDL_snprintf(location, sizeof(location),
			" (bank %d mode %d, file offset %u)",
			gb->selected_rom_bank, gb->cart_mode_select, rom_addr);
	}

	instr_byte = __gb_read(gb, addr);

	SDL_snprintf(error_msg, sizeof(error_msg),
		"Error: %s at 0x%04X%s with instruction %02X.\n"
		"Cart RAM saved to recovery.sav\n"
		"Exiting.\n",
		gb_err_str[gb_err], addr, location, instr_byte);
	SDL_LogMessage(LOG_CATERGORY_PEANUTSDL,
			SDL_LOG_PRIORITY_CRITICAL,
			"%s", error_msg);

	SDL_ShowSimpleMessageBox(SDL_MESSAGEBOX_ERROR, "Error", error_msg, priv->win);

	/* Free memory and then exit. */
	SDL_free(priv->cart_ram);
	SDL_free(priv->rom);
	exit(EXIT_FAILURE);
}

/**
 * Automatically assigns a colour palette to the game using a given game
 * checksum.
 * TODO: Not all checksums are programmed in yet because I'm lazy.
 */
void auto_assign_palette(struct priv_t *priv, uint8_t game_checksum)
{
	size_t palette_bytes = 3 * 4 * sizeof(uint16_t);

	switch(game_checksum)
	{
	/* Balloon Kid and Tetris Blast */
	case 0x71:
	case 0xFF:
	{
		const uint16_t palette[3][4] =
		{
			{ 0x7FFF, 0x7E60, 0x7C00, 0x0000 }, /* OBJ0 */
			{ 0x7FFF, 0x7E60, 0x7C00, 0x0000 }, /* OBJ1 */
			{ 0x7FFF, 0x7E60, 0x7C00, 0x0000 }  /* BG */
		};
		memcpy(priv->selected_palette, palette, palette_bytes);
		break;
	}

	/* Pokemon Yellow and Tetris */
	case 0x15:
	case 0xDB:
	case 0x95: /* Not officially */
	{
		const uint16_t palette[3][4] =
		{
			{ 0x7FFF, 0x7FE0, 0x7C00, 0x0000 }, /* OBJ0 */
			{ 0x7FFF, 0x7FE0, 0x7C00, 0x0000 }, /* OBJ1 */
			{ 0x7FFF, 0x7FE0, 0x7C00, 0x0000 }  /* BG */
		};
		memcpy(priv->selected_palette, palette, palette_bytes);
		break;
	}

	/* Donkey Kong */
	case 0x19:
	{
		const uint16_t palette[3][4] =
		{
			{ 0x7FFF, 0x7E10, 0x48E7, 0x0000 }, /* OBJ0 */
			{ 0x7FFF, 0x7E10, 0x48E7, 0x0000 }, /* OBJ1 */
			{ 0x7FFF, 0x7E60, 0x7C00, 0x0000 }  /* BG */
		};
		memcpy(priv->selected_palette, palette, palette_bytes);
		break;
	}

	/* Pokemon Blue */
	case 0x61:
	case 0x45:

	/* Pokemon Blue Star */
	case 0xD8:
	{
		const uint16_t palette[3][4] =
		{
			{ 0x7FFF, 0x7E10, 0x48E7, 0x0000 }, /* OBJ0 */
			{ 0x7FFF, 0x329F, 0x001F, 0x0000 }, /* OBJ1 */
			{ 0x7FFF, 0x329F, 0x001F, 0x0000 }  /* BG */
		};
		memcpy(priv->selected_palette, palette, palette_bytes);
		break;
	}

	/* Pokemon Red */
	case 0x14:
	{
		const uint16_t palette[3][4] =
		{
			{ 0x7FFF, 0x3FE6, 0x0200, 0x0000 }, /* OBJ0 */
			{ 0x7FFF, 0x7E10, 0x48E7, 0x0000 }, /* OBJ1 */
			{ 0x7FFF, 0x7E10, 0x48E7, 0x0000 }  /* BG */
		};
		memcpy(priv->selected_palette, palette, palette_bytes);
		break;
	}

	/* Pokemon Red Star */
	case 0x8B:
	{
		const uint16_t palette[3][4] =
		{
			{ 0x7FFF, 0x7E10, 0x48E7, 0x0000 }, /* OBJ0 */
			{ 0x7FFF, 0x329F, 0x001F, 0x0000 }, /* OBJ1 */
			{ 0x7FFF, 0x3FE6, 0x0200, 0x0000 }  /* BG */
		};
		memcpy(priv->selected_palette, palette, palette_bytes);
		break;
	}

	/* Kirby */
	case 0x27:
	case 0x49:
	case 0x5C:
	case 0xB3:
	{
		const uint16_t palette[3][4] =
		{
			{ 0x7D8A, 0x6800, 0x3000, 0x0000 }, /* OBJ0 */
			{ 0x001F, 0x7FFF, 0x7FEF, 0x021F }, /* OBJ1 */
			{ 0x527F, 0x7FE0, 0x0180, 0x0000 }  /* BG */
		};
		memcpy(priv->selected_palette, palette, palette_bytes);
		break;
	}

	/* Donkey Kong Land [1/2/III] */
	case 0x18:
	case 0x6A:
	case 0x4B:
	case 0x6B:
	{
		const uint16_t palette[3][4] =
		{
			{ 0x7F08, 0x7F40, 0x48E0, 0x2400 }, /* OBJ0 */
			{ 0x7FFF, 0x2EFF, 0x7C00, 0x001F }, /* OBJ1 */
			{ 0x7FFF, 0x463B, 0x2951, 0x0000 }  /* BG */
		};
		memcpy(priv->selected_palette, palette, palette_bytes);
		break;
	}

	/* Link's Awakening */
	case 0x70:
	{
		const uint16_t palette[3][4] =
		{
			{ 0x7FFF, 0x03E0, 0x1A00, 0x0120 }, /* OBJ0 */
			{ 0x7FFF, 0x329F, 0x001F, 0x001F }, /* OBJ1 */
			{ 0x7FFF, 0x7E10, 0x48E7, 0x0000 }  /* BG */
		};
		memcpy(priv->selected_palette, palette, palette_bytes);
		break;
	}

	/* Mega Man [1/2/3] & others I don't care about. */
	case 0x01:
	case 0x10:
	case 0x29:
	case 0x52:
	case 0x5D:
	case 0x68:
	case 0x6D:
	case 0xF6:
	{
		const uint16_t palette[3][4] =
		{
			{ 0x7FFF, 0x329F, 0x001F, 0x0000 }, /* OBJ0 */
			{ 0x7FFF, 0x3FE6, 0x0200, 0x0000 }, /* OBJ1 */
			{ 0x7FFF, 0x7EAC, 0x40C0, 0x0000 }  /* BG */
		};
		memcpy(priv->selected_palette, palette, palette_bytes);
		break;
	}

	default:
	{
		const uint16_t palette[3][4] =
		{
			{ 0x7FFF, 0x5294, 0x294A, 0x0000 },
			{ 0x7FFF, 0x5294, 0x294A, 0x0000 },
			{ 0x7FFF, 0x5294, 0x294A, 0x0000 }
		};
		SDL_LogMessage(LOG_CATERGORY_PEANUTSDL,
				SDL_LOG_PRIORITY_INFO,
				"No palette found for 0x%02X.", game_checksum);
		memcpy(priv->selected_palette, palette, palette_bytes);
	}
	}
}

/**
 * Assigns a palette. This is used to allow the user to manually select a
 * different colour palette if one was not found automatically, or if the user
 * prefers a different colour palette.
 * selection is the requestion colour palette. This should be a maximum of
 * NUMBER_OF_PALETTES - 1. The default greyscale palette is selected otherwise.
 */
void manual_assign_palette(struct priv_t *priv, uint8_t selection)
{
#define NUMBER_OF_PALETTES 12
	size_t palette_bytes = 3 * 4 * sizeof(uint16_t);

	switch(selection)
	{
	/* 0x05 (Right) */
	case 0:
	{
		const uint16_t palette[3][4] =
		{
			{ 0x7FFF, 0x2BE0, 0x7D00, 0x0000 },
			{ 0x7FFF, 0x2BE0, 0x7D00, 0x0000 },
			{ 0x7FFF, 0x2BE0, 0x7D00, 0x0000 }
		};
		memcpy(priv->selected_palette, palette, palette_bytes);
		break;
	}

	/* 0x07 (A + Down) */
	case 1:
	{
		const uint16_t palette[3][4] =
		{
			{ 0x7FFF, 0x7FE0, 0x7C00, 0x0000 },
			{ 0x7FFF, 0x7FE0, 0x7C00, 0x0000 },
			{ 0x7FFF, 0x7FE0, 0x7C00, 0x0000 }
		};
		memcpy(priv->selected_palette, palette, palette_bytes);
		break;
	}

	/* 0x12 (Up) */
	case 2:
	{
		const uint16_t palette[3][4] =
		{
			{ 0x7FFF, 0x7EAC, 0x40C0, 0x0000 },
			{ 0x7FFF, 0x7EAC, 0x40C0, 0x0000 },
			{ 0x7FFF, 0x7EAC, 0x40C0, 0x0000 }
		};
		memcpy(priv->selected_palette, palette, palette_bytes);
		break;
	}

	/* 0x13 (B + Right) */
	case 3:
	{
		const uint16_t palette[3][4] =
		{
			{ 0x0000, 0x0210, 0x7F60, 0x7FFF },
			{ 0x0000, 0x0210, 0x7F60, 0x7FFF },
			{ 0x0000, 0x0210, 0x7F60, 0x7FFF }
		};
		memcpy(priv->selected_palette, palette, palette_bytes);
		break;
	}

	/* 0x16 (B + Left, DMG Palette) */
	default:
	case 4:
	{
		const uint16_t palette[3][4] =
		{
			{ 0x7FFF, 0x5294, 0x294A, 0x0000 },
			{ 0x7FFF, 0x5294, 0x294A, 0x0000 },
			{ 0x7FFF, 0x5294, 0x294A, 0x0000 }
		};
		memcpy(priv->selected_palette, palette, palette_bytes);
		break;
	}

	/* 0x17 (Down) */
	case 5:
	{
		const uint16_t palette[3][4] =
		{
			{ 0x7FF4, 0x7E52, 0x4A5F, 0x0000 },
			{ 0x7FF4, 0x7E52, 0x4A5F, 0x0000 },
			{ 0x7FF4, 0x7E52, 0x4A5F, 0x0000 }
		};
		memcpy(priv->selected_palette, palette, palette_bytes);
		break;
	}

	/* 0x19 (B + Up) */
	case 6:
	{
		const uint16_t palette[3][4] =
		{
			{ 0x7FFF, 0x7EAC, 0x40C0, 0x0000 },
			{ 0x7FFF, 0x7EAC, 0x40C0, 0x0000 },
			{ 0x7F98, 0x6670, 0x41A5, 0x2CC1 }
		};
		memcpy(priv->selected_palette, palette, palette_bytes);
		break;
	}

	/* 0x1C (A + Right) */
	case 7:
	{
		const uint16_t palette[3][4] =
		{
			{ 0x7FFF, 0x7E10, 0x48E7, 0x0000 },
			{ 0x7FFF, 0x7E10, 0x48E7, 0x0000 },
			{ 0x7FFF, 0x3FE6, 0x0198, 0x0000 }
		};
		memcpy(priv->selected_palette, palette, palette_bytes);
		break;
	}

	/* 0x0D (A + Left) */
	case 8:
	{
		const uint16_t palette[3][4] =
		{
			{ 0x7FFF, 0x7E10, 0x48E7, 0x0000 },
			{ 0x7FFF, 0x7EAC, 0x40C0, 0x0000 },
			{ 0x7FFF, 0x463B, 0x2951, 0x0000 }
		};
		memcpy(priv->selected_palette, palette, palette_bytes);
		break;
	}

	/* 0x10 (A + Up) */
	case 9:
	{
		const uint16_t palette[3][4] =
		{
			{ 0x7FFF, 0x3FE6, 0x0200, 0x0000 },
			{ 0x7FFF, 0x329F, 0x001F, 0x0000 },
			{ 0x7FFF, 0x7E10, 0x48E7, 0x0000 }
		};
		memcpy(priv->selected_palette, palette, palette_bytes);
		break;
	}

	/* 0x18 (Left) */
	case 10:
	{
		const uint16_t palette[3][4] =
		{
			{ 0x7FFF, 0x7E10, 0x48E7, 0x0000 },
			{ 0x7FFF, 0x3FE6, 0x0200, 0x0000 },
			{ 0x7FFF, 0x329F, 0x001F, 0x0000 }
		};
		memcpy(priv->selected_palette, palette, palette_bytes);
		break;
	}

	/* 0x1A (B + Down) */
	case 11:
	{
		const uint16_t palette[3][4] =
		{
			{ 0x7FFF, 0x329F, 0x001F, 0x0000 },
			{ 0x7FFF, 0x3FE6, 0x0200, 0x0000 },
			{ 0x7FFF, 0x7FE0, 0x3D20, 0x0000 }
		};
		memcpy(priv->selected_palette, palette, palette_bytes);
		break;
	}
	}

	return;
}

#if ENABLE_LCD
/**
 * Draws scanline into framebuffer.
 */
void lcd_draw_line(struct gb_s *gb, const uint8_t pixels[160],
		   const uint_least8_t line)
{
	struct priv_t *priv = gb->direct.priv;

	for(unsigned int x = 0; x < LCD_WIDTH; x++)
	{
		priv->fb[line][x] = priv->selected_palette
				    [(pixels[x] & LCD_PALETTE_ALL) >> 4]
				    [pixels[x] & 3];
	}
}
#endif

/**
 * Saves the LCD screen as a 15-bit BMP file.
 */
void save_lcd_bmp(struct gb_s* gb, uint16_t fb[LCD_HEIGHT][LCD_WIDTH])
{
	/* Should be enough to record up to 828 days worth of frames. */
	static uint_fast32_t file_num = 0;
	char file_name[32];
	char title_str[16];
	FILE* f;

	SDL_snprintf(file_name, 32, "%.16s_%010ld.bmp",
		 gb_get_rom_name(gb, title_str), file_num);

	f = fopen(file_name, "wb");

	const uint8_t bmp_hdr_rgb555[] = {
		0x42, 0x4d, 0x36, 0xb4, 0x00, 0x00, 0x00, 0x00, 0x00, 0x00,
		0x36, 0x00, 0x00, 0x00, 0x28, 0x00, 0x00, 0x00, 0xa0, 0x00,
		0x00, 0x00, 0x70, 0xff, 0xff, 0xff, 0x01, 0x00, 0x10, 0x00,
		0x00, 0x00, 0x00, 0x00, 0x00, 0xb4, 0x00, 0x00, 0x00, 0x00,
		0x00, 0x00, 0x00, 0x00, 0x00, 0x00, 0x00, 0x00, 0x00, 0x00,
		0x00, 0x00, 0x00, 0x00
	};

	fwrite(bmp_hdr_rgb555, sizeof(uint8_t), sizeof(bmp_hdr_rgb555), f);
	fwrite(fb, sizeof(uint16_t), LCD_HEIGHT * LCD_WIDTH, f);
	fclose(f);

	file_num++;

	/* Each dot shows a new frame being saved. */
	putc('.', stdout);
	fflush(stdout);
}

int main(int argc, char **argv)
{
	struct gb_s gb;
	struct priv_t priv =
	{
		.rom = NULL,
		.cart_ram = NULL
	};
	const double target_speed_ms = 1000.0 / VERTICAL_SYNC;
	double speed_compensation = 0.0;
	SDL_Window *window;
	SDL_Renderer *renderer;
	SDL_Texture *texture;
	SDL_Event event;
	SDL_GameController *controller = NULL;
	uint_fast32_t new_ticks, old_ticks;
	enum gb_init_error_e gb_ret;
	unsigned int fast_mode = 1;
	unsigned int fast_mode_timer = 1;
	/* Record save file every 60 seconds. */
	int save_timer = 60;
	/* Must be freed */
	char *rom_file_name = NULL;
	char *save_file_name = NULL;
	int ret = EXIT_SUCCESS;

	SDL_LogSetPriority(LOG_CATERGORY_PEANUTSDL, SDL_LOG_PRIORITY_INFO);

	/* Initialise frontend implementation, in this case, SDL2. */
	if(SDL_Init(SDL_INIT_VIDEO | SDL_INIT_GAMECONTROLLER | SDL_INIT_AUDIO) < 0)
	{
		char buf[128];
		SDL_snprintf(buf, sizeof(buf),
				"Unable to initialise SDL2: %s", SDL_GetError());
		SDL_ShowSimpleMessageBox(SDL_MESSAGEBOX_ERROR, "Error", buf, NULL);
		ret = EXIT_FAILURE;
		goto out;
	}

	window = SDL_CreateWindow("Peanut-SDL: Opening File",
			SDL_WINDOWPOS_CENTERED,
			SDL_WINDOWPOS_CENTERED,
			LCD_WIDTH * 2, LCD_HEIGHT * 2,
			SDL_WINDOW_RESIZABLE | SDL_WINDOW_INPUT_FOCUS);

	if(window == NULL)
	{
		SDL_LogMessage(LOG_CATERGORY_PEANUTSDL,
				SDL_LOG_PRIORITY_CRITICAL,
				"Could not create window: %s",
				SDL_GetError());
		ret = EXIT_FAILURE;
		goto out;
	}
	priv.win = window;

	switch(argc)
	{
	case 1:
		SDL_SetWindowTitle(window, "Drag and drop ROM");
		do
		{
			SDL_Delay(10);
			SDL_PollEvent(&event);

			switch(event.type)
			{
				case SDL_DROPFILE:
					rom_file_name = event.drop.file;
					break;

				case SDL_QUIT:
					ret = EXIT_FAILURE;
					goto out;

				default:
					break;
			}
		} while(rom_file_name == NULL);
			
		break;

	case 2:
		/* Apply file name to rom_file_name
		 * Set save_file_name to NULL. */
		rom_file_name = argv[1];
		break;

	case 3:
		/* Apply file name to rom_file_name
		 * Apply save name to save_file_name */
		rom_file_name = argv[1];
		save_file_name = argv[2];
		break;

	default:
#if ENABLE_FILE_GUI
		SDL_LogMessage(LOG_CATERGORY_PEANUTSDL,
				SDL_LOG_PRIORITY_CRITICAL,
				"Usage: %s [ROM] [SAVE]", argv[0]);
		SDL_LogMessage(LOG_CATERGORY_PEANUTSDL,
				SDL_LOG_PRIORITY_CRITICAL,
				"A file picker is presented if ROM is not given.");
#else
		SDL_LogMessage(LOG_CATERGORY_PEANUTSDL,
				SDL_LOG_PRIORITY_CRITICAL,
				"Usage: %s ROM [SAVE]\n", argv[0]);
#endif
		SDL_LogMessage(LOG_CATERGORY_PEANUTSDL,
				SDL_LOG_PRIORITY_CRITICAL,
				"SAVE is set by default if not provided.");
		ret = EXIT_FAILURE;
		goto out;
	}

	/* Copy input ROM file to allocated memory. */
<<<<<<< HEAD
	if((priv.rom = SDL_LoadFile(rom_file_name, NULL)) == NULL)
=======
	if((priv.rom = file_alloc(rom_file_name)) == NULL)
>>>>>>> f523eb22
	{
		SDL_LogMessage(LOG_CATERGORY_PEANUTSDL,
				SDL_LOG_PRIORITY_CRITICAL,
				"%d: %s", __LINE__, SDL_GetError());
		ret = EXIT_FAILURE;
		goto out;
	}

	/* If no save file is specified, copy save file (with specific name) to
	 * allocated memory. */
	if(save_file_name == NULL)
	{
		char *str_replace;
		const char extension[] = ".sav";

		/* Allocate enough space for the ROM file name, for the "sav"
		 * extension and for the null terminator. */
		save_file_name = SDL_malloc(
				SDL_strlen(rom_file_name) + SDL_strlen(extension) + 1);

		if(save_file_name == NULL)
		{
			SDL_LogMessage(LOG_CATERGORY_PEANUTSDL,
					SDL_LOG_PRIORITY_CRITICAL,
					"%d: %s", __LINE__, SDL_GetError());
			ret = EXIT_FAILURE;
			goto out;
		}

		/* Copy the ROM file name to allocated space. */
		strcpy(save_file_name, rom_file_name);

		/* If the file name does not have a dot, or the only dot is at
		 * the start of the file name, set the pointer to begin
		 * replacing the string to the end of the file name, otherwise
		 * set it to the dot. */
		if((str_replace = strrchr(save_file_name, '.')) == NULL ||
				str_replace == save_file_name)
			str_replace = save_file_name + strlen(save_file_name);

		/* Copy extension to string including terminating null byte. */
		for(unsigned int i = 0; i <= strlen(extension); i++)
			*(str_replace++) = extension[i];
	}

	/* TODO: Sanity check input GB file. */

	/* Initialise emulator context. */
	gb_ret = gb_init(&gb, &gb_rom_read, &gb_cart_ram_read, &gb_cart_ram_write,
			 &gb_error, &priv);

	switch(gb_ret)
	{
	case GB_INIT_NO_ERROR:
		break;

	case GB_INIT_CARTRIDGE_UNSUPPORTED:
		SDL_LogMessage(LOG_CATERGORY_PEANUTSDL,
				SDL_LOG_PRIORITY_CRITICAL,
				"Unsupported cartridge.");
		ret = EXIT_FAILURE;
		goto out;

	case GB_INIT_INVALID_CHECKSUM:
		SDL_LogMessage(LOG_CATERGORY_PEANUTSDL,
				SDL_LOG_PRIORITY_CRITICAL,
				"Invalid ROM: Checksum failure.");
		ret = EXIT_FAILURE;
		goto out;

	default:
		SDL_LogMessage(LOG_CATERGORY_PEANUTSDL,
				SDL_LOG_PRIORITY_CRITICAL,
				"Unknown error: %d", gb_ret);
		ret = EXIT_FAILURE;
		goto out;
	}

	/* Copy dmg.bin BIOS file to allocated memory. */
	if((priv.bios = file_alloc("dmg_boot.bin")) == NULL)
	{
		printf("No dmg_boot.bin file found; disabling BIOS\n");
	}
	else
	{
		printf("BIOS enabled\n");
		gb_set_bios(&gb, gb_bios_read);
		gb_reset(&gb);
	}

	/* Load Save File. */
	read_cart_ram_file(save_file_name, &priv.cart_ram, gb_get_save_size(&gb));

	/* Set the RTC of the game cartridge. Only used by games that support it. */
	{
		time_t rawtime;
		time(&rawtime);
#ifdef _POSIX_C_SOURCE
		struct tm timeinfo;
		localtime_r(&rawtime, &timeinfo);
#else
		struct tm *timeinfo;
		timeinfo = localtime(&rawtime);
#endif

		/* You could potentially force the game to allow the player to
		 * reset the time by setting the RTC to invalid values.
		 *
		 * Using memset(&gb->cart_rtc, 0xFF, sizeof(gb->cart_rtc)) for
		 * example causes Pokemon Gold/Silver to say "TIME NOT SET",
		 * allowing the player to set the time without having some dumb
		 * password.
		 *
		 * The memset has to be done directly to gb->cart_rtc because
		 * gb_set_rtc() processes the input values, which may cause
		 * games to not detect invalid values.
		 */

		/* Set RTC. Only games that specify support for RTC will use
		 * these values. */
#ifdef _POSIX_C_SOURCE
		gb_set_rtc(&gb, &timeinfo);
#else
		gb_set_rtc(&gb, timeinfo);
#endif
	}

#if ENABLE_SOUND
	SDL_AudioDeviceID dev;
#endif

#if ENABLE_SOUND == 0
	// Sound is disabled, so do nothing.
#elif defined(ENABLE_SOUND_BLARGG)
	audio_init(&dev);
#elif defined(ENABLE_SOUND_MINIGB)
	{
		SDL_AudioSpec want, have;

		want.freq = AUDIO_SAMPLE_RATE;
		want.format   = AUDIO_S16,
		want.channels = 2;
		want.samples = AUDIO_SAMPLES;
		want.callback = audio_callback;
		want.userdata = NULL;

		SDL_LogMessage(LOG_CATERGORY_PEANUTSDL,
				SDL_LOG_PRIORITY_INFO,
				"Audio driver: %s",
				SDL_GetAudioDeviceName(0, 0));

		if((dev = SDL_OpenAudioDevice(NULL, 0, &want, &have, 0)) == 0)
		{
			SDL_LogMessage(LOG_CATERGORY_PEANUTSDL,
					SDL_LOG_PRIORITY_CRITICAL,
					"SDL could not open audio device: %s",
					SDL_GetError());
			exit(EXIT_FAILURE);
		}

		audio_init();
		SDL_PauseAudioDevice(dev, 0);
	}
#endif

#if ENABLE_LCD
	gb_init_lcd(&gb, &lcd_draw_line);
#endif

	/* Allow the joystick input even if game is in background. */
	SDL_SetHint(SDL_HINT_JOYSTICK_ALLOW_BACKGROUND_EVENTS, "1");

	if(SDL_GameControllerAddMappingsFromFile("gamecontrollerdb.txt") < 0)
	{
		SDL_LogMessage(LOG_CATERGORY_PEANUTSDL,
				SDL_LOG_PRIORITY_INFO,
				"Unable to assign joystick mappings: %s\n",
				SDL_GetError());
	}

	/* Open the first available controller. */
	for(int i = 0; i < SDL_NumJoysticks(); i++)
	{
		if(!SDL_IsGameController(i))
			continue;

		controller = SDL_GameControllerOpen(i);

		if(controller)
		{
			SDL_LogMessage(LOG_CATERGORY_PEANUTSDL,
					SDL_LOG_PRIORITY_INFO,
					"Game Controller %s connected.",
					SDL_GameControllerName(controller));
			break;
		}
		else
		{
			SDL_LogMessage(LOG_CATERGORY_PEANUTSDL,
					SDL_LOG_PRIORITY_INFO,
					"Could not open game controller %i: %s\n",
					i, SDL_GetError());
		}
	}

	{
		/* 12 for "Peanut-SDL: " and a maximum of 16 for the title. */
		char title_str[28] = "Peanut-SDL: ";
		gb_get_rom_name(&gb, title_str + 12);
		SDL_LogMessage(LOG_CATERGORY_PEANUTSDL,
				SDL_LOG_PRIORITY_INFO,
				"%s",
				title_str);
		SDL_SetWindowTitle(window, title_str);
	}

	SDL_SetWindowMinimumSize(window, LCD_WIDTH, LCD_HEIGHT);

	renderer = SDL_CreateRenderer(window, -1, 0);
	if(renderer == NULL)
	{
		SDL_LogMessage(LOG_CATERGORY_PEANUTSDL,
				SDL_LOG_PRIORITY_CRITICAL,
				"Could not create renderer: %s",
				SDL_GetError());
		ret = EXIT_FAILURE;
		goto out;
	}

	if(SDL_SetRenderDrawColor(renderer, 0, 0, 0, 255) < 0)
	{
		SDL_LogMessage(LOG_CATERGORY_PEANUTSDL,
				SDL_LOG_PRIORITY_CRITICAL,
				"Renderer could not draw color: %s",
				SDL_GetError());
		ret = EXIT_FAILURE;
		goto out;
	}

	if(SDL_RenderClear(renderer) < 0)
	{
		SDL_LogMessage(LOG_CATERGORY_PEANUTSDL,
				SDL_LOG_PRIORITY_CRITICAL,
				"Renderer could not clear: %s",
				SDL_GetError());
		ret = EXIT_FAILURE;
		goto out;
	}

	SDL_RenderPresent(renderer);

	/* Use integer scale. */
	SDL_RenderSetLogicalSize(renderer, LCD_WIDTH, LCD_HEIGHT);
	SDL_RenderSetIntegerScale(renderer, 1);

	texture = SDL_CreateTexture(renderer,
				    SDL_PIXELFORMAT_RGB555,
				    SDL_TEXTUREACCESS_STREAMING,
				    LCD_WIDTH, LCD_HEIGHT);

	if(texture == NULL)
	{
		SDL_LogMessage(LOG_CATERGORY_PEANUTSDL,
				SDL_LOG_PRIORITY_CRITICAL,
				"Texture could not be created: %s",
				SDL_GetError());
		ret = EXIT_FAILURE;
		goto out;
	}

	auto_assign_palette(&priv, gb_colour_hash(&gb));

	while(SDL_QuitRequested() == SDL_FALSE)
	{
		int delay;
		static double rtc_timer = 0;
		static unsigned int selected_palette = 3;
		static unsigned int dump_bmp = 0;

		/* Calculate the time taken to draw frame, then later add a
		 * delay to cap at 60 fps. */
		old_ticks = SDL_GetTicks();

		/* Get joypad input. */
		while(SDL_PollEvent(&event))
		{
			static int fullscreen = 0;

			switch(event.type)
			{
			case SDL_QUIT:
				goto quit;

			case SDL_CONTROLLERBUTTONDOWN:
			case SDL_CONTROLLERBUTTONUP:
				switch(event.cbutton.button)
				{
				case SDL_CONTROLLER_BUTTON_A:
					gb.direct.joypad_bits.a = !event.cbutton.state;
					break;

				case SDL_CONTROLLER_BUTTON_B:
					gb.direct.joypad_bits.b = !event.cbutton.state;
					break;

				case SDL_CONTROLLER_BUTTON_BACK:
					gb.direct.joypad_bits.select = !event.cbutton.state;
					break;

				case SDL_CONTROLLER_BUTTON_START:
					gb.direct.joypad_bits.start = !event.cbutton.state;
					break;

				case SDL_CONTROLLER_BUTTON_DPAD_UP:
					gb.direct.joypad_bits.up = !event.cbutton.state;
					break;

				case SDL_CONTROLLER_BUTTON_DPAD_RIGHT:
					gb.direct.joypad_bits.right = !event.cbutton.state;
					break;

				case SDL_CONTROLLER_BUTTON_DPAD_DOWN:
					gb.direct.joypad_bits.down = !event.cbutton.state;
					break;

				case SDL_CONTROLLER_BUTTON_DPAD_LEFT:
					gb.direct.joypad_bits.left = !event.cbutton.state;
					break;
				}

				break;

			case SDL_KEYDOWN:
				switch(event.key.keysym.sym)
				{
				case SDLK_RETURN:
					gb.direct.joypad_bits.start = 0;
					break;

				case SDLK_BACKSPACE:
					gb.direct.joypad_bits.select = 0;
					break;

				case SDLK_z:
					gb.direct.joypad_bits.a = 0;
					break;

				case SDLK_x:
					gb.direct.joypad_bits.b = 0;
					break;

				case SDLK_UP:
					gb.direct.joypad_bits.up = 0;
					break;

				case SDLK_RIGHT:
					gb.direct.joypad_bits.right = 0;
					break;

				case SDLK_DOWN:
					gb.direct.joypad_bits.down = 0;
					break;

				case SDLK_LEFT:
					gb.direct.joypad_bits.left = 0;
					break;

				case SDLK_SPACE:
					fast_mode = 2;
					break;

				case SDLK_1:
					fast_mode = 1;
					break;

				case SDLK_2:
					fast_mode = 2;
					break;

				case SDLK_3:
					fast_mode = 3;
					break;

				case SDLK_4:
					fast_mode = 4;
					break;

				case SDLK_r:
					gb_reset(&gb);
					break;
#if ENABLE_LCD

				case SDLK_i:
					gb.direct.interlace = ~gb.direct.interlace;
					break;

				case SDLK_o:
					gb.direct.frame_skip = ~gb.direct.frame_skip;
					break;

				case SDLK_b:
					dump_bmp = ~dump_bmp;

					if(dump_bmp)
						SDL_LogMessage(LOG_CATERGORY_PEANUTSDL,
								SDL_LOG_PRIORITY_INFO,
								"Dumping frames");
					else
						SDL_LogMessage(LOG_CATERGORY_PEANUTSDL,
								SDL_LOG_PRIORITY_INFO,
								"Stopped dumping frames");

					break;
#endif

				case SDLK_p:
					if(event.key.keysym.mod == KMOD_LSHIFT)
					{
						auto_assign_palette(&priv, gb_colour_hash(&gb));
						break;
					}

					if(++selected_palette == NUMBER_OF_PALETTES)
						selected_palette = 0;

					manual_assign_palette(&priv, selected_palette);
					break;
				}

				break;

			case SDL_KEYUP:
				switch(event.key.keysym.sym)
				{
				case SDLK_RETURN:
					gb.direct.joypad_bits.start = 1;
					break;

				case SDLK_BACKSPACE:
					gb.direct.joypad_bits.select = 1;
					break;

				case SDLK_z:
					gb.direct.joypad_bits.a = 1;
					break;

				case SDLK_x:
					gb.direct.joypad_bits.b = 1;
					break;

				case SDLK_UP:
					gb.direct.joypad_bits.up = 1;
					break;

				case SDLK_RIGHT:
					gb.direct.joypad_bits.right = 1;
					break;

				case SDLK_DOWN:
					gb.direct.joypad_bits.down = 1;
					break;

				case SDLK_LEFT:
					gb.direct.joypad_bits.left = 1;
					break;

				case SDLK_SPACE:
					fast_mode = 1;
					break;

				case SDLK_f:
					if(fullscreen)
					{
						SDL_SetWindowFullscreen(window, 0);
						fullscreen = 0;
						SDL_ShowCursor(SDL_ENABLE);
					}
					else
					{
						SDL_SetWindowFullscreen(window,		SDL_WINDOW_FULLSCREEN_DESKTOP);
						fullscreen = SDL_WINDOW_FULLSCREEN_DESKTOP;
						SDL_ShowCursor(SDL_DISABLE);
					}
					break;

				case SDLK_F11:
				{
					if(fullscreen)
					{
						SDL_SetWindowFullscreen(window, 0);
						fullscreen = 0;
						SDL_ShowCursor(SDL_ENABLE);
					}
					else
					{
						SDL_SetWindowFullscreen(window, SDL_WINDOW_FULLSCREEN);
						fullscreen = SDL_WINDOW_FULLSCREEN;
						SDL_ShowCursor(SDL_DISABLE);
					}
				}
				break;
				}

				break;
			}
		}

		/* Execute CPU cycles until the screen has to be redrawn. */
		gb_run_frame(&gb);

		/* Tick the internal RTC when 1 second has passed. */
		rtc_timer += target_speed_ms / (double) fast_mode;

		if(rtc_timer >= 1000.0)
		{
			rtc_timer -= 1000.0;
			gb_tick_rtc(&gb);
		}

		/* Skip frames during fast mode. */
		if(fast_mode_timer > 1)
		{
			fast_mode_timer--;
			/* We continue here since the rest of the logic in the
			 * loop is for drawing the screen and delaying. */
			continue;
		}

		fast_mode_timer = fast_mode;

#if ENABLE_SOUND_BLARGG
		/* Process audio. */
		audio_frame();
#endif

#if ENABLE_LCD
		/* Copy frame buffer to SDL screen. */
		SDL_UpdateTexture(texture, NULL, &priv.fb, LCD_WIDTH * sizeof(uint16_t));
		SDL_RenderClear(renderer);
		SDL_RenderCopy(renderer, texture, NULL, NULL);
		SDL_RenderPresent(renderer);

		if(dump_bmp)
			save_lcd_bmp(&gb, priv.fb);

#endif

		/* Use a delay that will draw the screen at a rate of 59.7275 Hz. */
		new_ticks = SDL_GetTicks();

		/* Since we can only delay for a maximum resolution of 1ms, we
		 * can accumulate the error and compensate for the delay
		 * accuracy when the delay compensation surpasses 1ms. */
		speed_compensation += target_speed_ms - (new_ticks - old_ticks);

		/* We cast the delay compensation value to an integer, since it
		 * is the type used by SDL_Delay. This is where delay accuracy
		 * is lost. */
		delay = (int)(speed_compensation);

		/* We then subtract the actual delay value by the requested
		 * delay value. */
		speed_compensation -= delay;

		/* Only run delay logic if required. */
		if(delay > 0)
		{
			uint_fast32_t delay_ticks = SDL_GetTicks();
			uint_fast32_t after_delay_ticks;

			/* Tick the internal RTC when 1 second has passed. */
			rtc_timer += delay;

			if(rtc_timer >= 1000)
			{
				rtc_timer -= 1000;
				gb_tick_rtc(&gb);

				/* If 60 seconds has passed, record save file.
				 * We do this because the external audio library
				 * used contains asserts that will abort the
				 * program without save.
				 * TODO: Remove use of assert in audio library
				 * in release build. */
				/* TODO: Remove all workarounds due to faulty
				 * external libraries. */
				--save_timer;

				if(!save_timer)
				{
#if ENABLE_SOUND_BLARGG
					/* Locking the audio thread to reduce
					 * possibility of abort during save. */
					SDL_LockAudioDevice(dev);
#endif
					write_cart_ram_file(save_file_name,
							    &priv.cart_ram,
							    gb_get_save_size(&gb));
#if ENABLE_SOUND_BLARGG
					SDL_UnlockAudioDevice(dev);
#endif
					save_timer = 60;
				}
			}

			/* This will delay for at least the number of
			 * milliseconds requested, so we have to compensate for
			 * error here too. */
			SDL_Delay(delay);

			after_delay_ticks = SDL_GetTicks();
			speed_compensation += (double)delay -
					      (int)(after_delay_ticks - delay_ticks);
		}
	}

quit:
	SDL_DestroyRenderer(renderer);
	SDL_DestroyWindow(window);
	SDL_DestroyTexture(texture);
	SDL_GameControllerClose(controller);
	SDL_Quit();
#ifdef ENABLE_SOUND_BLARGG
	audio_cleanup();
#endif

	/* Record save file. */
	write_cart_ram_file(save_file_name, &priv.cart_ram, gb_get_save_size(&gb));

out:
	SDL_free(priv.rom);
	SDL_free(priv.cart_ram);

	/* If the save file name was automatically generated (which required memory
	 * allocated on the help), then free it here. */
	if(argc == 2)
		SDL_free(save_file_name);

	if(argc == 1)
		SDL_free(rom_file_name);

	return ret;
}<|MERGE_RESOLUTION|>--- conflicted
+++ resolved
@@ -68,46 +68,12 @@
 	p->cart_ram[addr] = val;
 }
 
-<<<<<<< HEAD
-=======
 uint8_t gb_bios_read(struct gb_s *gb, const uint_fast16_t addr)
 {
 	const struct priv_t * const p = gb->direct.priv;
 	return p->bios[addr];
 }
 
-/**
- * Returns a pointer to the allocated space containing the file. Must be freed.
- */
-uint8_t *file_alloc(const char *file_name)
-{
-	FILE *rom_file = fopen(file_name, "rb");
-	size_t rom_size;
-	uint8_t *rom = NULL;
-
-	if(rom_file == NULL)
-		return NULL;
-
-	fseek(rom_file, 0, SEEK_END);
-	rom_size = ftell(rom_file);
-	rewind(rom_file);
-	rom = malloc(rom_size);
-	if(rom == NULL)
-		goto out;
-
-	if(fread(rom, sizeof(uint8_t), rom_size, rom_file) != rom_size)
-	{
-		free(rom);
-		rom = NULL;
-		goto out;
-	}
-
-out:
-	fclose(rom_file);
-	return rom;
-}
-
->>>>>>> f523eb22
 void read_cart_ram_file(const char *save_file_name, uint8_t **dest,
 			const size_t len)
 {
@@ -737,11 +703,7 @@
 	}
 
 	/* Copy input ROM file to allocated memory. */
-<<<<<<< HEAD
 	if((priv.rom = SDL_LoadFile(rom_file_name, NULL)) == NULL)
-=======
-	if((priv.rom = file_alloc(rom_file_name)) == NULL)
->>>>>>> f523eb22
 	{
 		SDL_LogMessage(LOG_CATERGORY_PEANUTSDL,
 				SDL_LOG_PRIORITY_CRITICAL,
@@ -821,13 +783,17 @@
 	}
 
 	/* Copy dmg.bin BIOS file to allocated memory. */
-	if((priv.bios = file_alloc("dmg_boot.bin")) == NULL)
-	{
-		printf("No dmg_boot.bin file found; disabling BIOS\n");
+	if((priv.bios = SDL_LoadFile("dmg_boot.bin", NULL)) == NULL)
+	{
+		SDL_LogMessage(LOG_CATERGORY_PEANUTSDL,
+				SDL_LOG_PRIORITY_INFO,
+				"No dmg_boot.bin file found; disabling BIOS");
 	}
 	else
 	{
-		printf("BIOS enabled\n");
+		SDL_LogMessage(LOG_CATERGORY_PEANUTSDL,
+				SDL_LOG_PRIORITY_INFO,
+				"BIOS enabled");
 		gb_set_bios(&gb, gb_bios_read);
 		gb_reset(&gb);
 	}
