/**
 * MIT License
 *
 * Copyright (c) 2018-2023 Mahyar Koshkouei
 *
 * Permission is hereby granted, free of charge, to any person obtaining a copy
 * of this software and associated documentation files (the "Software"), to
 * deal in the Software without restriction, including without limitation the
 * rights to use, copy, modify, merge, publish, distribute, sublicense, and/or
 * sell copies of the Software, and to permit persons to whom the Software is
 * furnished to do so, subject to the following conditions:
 *
 * The above copyright notice and this permission notice shall be included in
 * all copies or substantial portions of the Software.
 *
 * THE SOFTWARE IS PROVIDED "AS IS", WITHOUT WARRANTY OF ANY KIND, EXPRESS OR
 * IMPLIED, INCLUDING BUT NOT LIMITED TO THE WARRANTIES OF MERCHANTABILITY,
 * FITNESS FOR A PARTICULAR PURPOSE AND NONINFRINGEMENT. IN NO EVENT SHALL THE
 * AUTHORS OR COPYRIGHT HOLDERS BE LIABLE FOR ANY CLAIM, DAMAGES OR OTHER
 * LIABILITY, WHETHER IN AN ACTION OF CONTRACT, TORT OR OTHERWISE, ARISING
 * FROM, OUT OF OR IN CONNECTION WITH THE SOFTWARE OR THE USE OR OTHER DEALINGS
 * IN THE SOFTWARE.
 *
 * Please note that at least two parts of source code within this project was
 * taken from the SameBoy project at https://github.com/LIJI32/SameBoy/ which at
 * the time of this writing is released under the MIT License. Occurrences of
 * this code is marked as being taken from SameBoy with a comment.
 * SameBoy, and code marked as being taken from SameBoy,
 * is Copyright (c) 2015-2019 Lior Halphon.
 */

#ifndef PEANUT_GB_H
#define PEANUT_GB_H

#if defined(__has_include)
# if __has_include("version.all")
#  include "version.all"	/* Version information */
# endif
#else
/* Stub __has_include for later. */
# define __has_include(x) 0
#endif

#include <stdlib.h>	/* Required for abort */
#include <stdbool.h>	/* Required for bool types */
#include <stdint.h>	/* Required for int types */
#include <string.h>	/* Required for memset */
#include <time.h>	/* Required for tm struct */

/**
* If PEANUT_GB_IS_LITTLE_ENDIAN is positive, then Peanut-GB will be configured
* for a little endian platform. If 0, then big endian.
*/
#if !defined(PEANUT_GB_IS_LITTLE_ENDIAN)
/* If endian is not defined, then attempt to detect it. */
# if defined(__BYTE_ORDER__)
#  if __BYTE_ORDER__ != __ORDER_LITTLE_ENDIAN__
/* Building for a big endian platform. */
#   define PEANUT_GB_IS_LITTLE_ENDIAN 0
#  else
#   define PEANUT_GB_IS_LITTLE_ENDIAN 1
#  endif /* __BYTE_ORDER__ != __ORDER_LITTLE_ENDIAN__ */
# elif defined(_WIN32)
/* We assume that Windows is always little endian by default. */
#  define PEANUT_GB_IS_LITTLE_ENDIAN 1
# elif !defined(PEANUT_GB_IS_LITTLE_ENDIAN)
#  error "Could not detect target platform endian. Please define PEANUT_GB_IS_LITTLE_ENDIAN"
# endif
#endif /* !defined(PEANUT_GB_IS_LITTLE_ENDIAN) */

#if PEANUT_GB_IS_LITTLE_ENDIAN == 0
# error "Peanut-GB only supports little endian targets"
/* This is because the logic has been written with assumption of little
 * endian byte order. */
#endif

/** Definitions for compile-time setting of features. **/
/**
 * Sound support must be provided by an external library. When audio_read() and
 * audio_write() functions are provided, define ENABLE_SOUND to a non-zero value
 * before including peanut_gb.h in order for these functions to be used.
 */
#ifndef ENABLE_SOUND
# define ENABLE_SOUND 0
#endif

/* Enable LCD drawing. On by default. May be turned off for testing purposes. */
#ifndef ENABLE_LCD
# define ENABLE_LCD 1
#endif

/* Enable 16 bit colour palette. If disabled, only four colour shades are set in
 * pixel data. */
#ifndef PEANUT_GB_12_COLOUR
# define PEANUT_GB_12_COLOUR 1
#endif

/* Adds more code to improve LCD rendering accuracy. */
#ifndef PEANUT_GB_HIGH_LCD_ACCURACY
# define PEANUT_GB_HIGH_LCD_ACCURACY 1
#endif

/* Use intrinsic functions. This may produce smaller and faster code. */
#ifndef PEANUT_GB_USE_INTRINSICS
# define PEANUT_GB_USE_INTRINSICS 1
#endif

/* Only include function prototypes. At least one file must *not* have this
 * defined. */
// #define PEANUT_GB_HEADER_ONLY

/** Internal source code. **/
/* Interrupt masks */
#define VBLANK_INTR	0x01
#define LCDC_INTR	0x02
#define TIMER_INTR	0x04
#define SERIAL_INTR	0x08
#define CONTROL_INTR	0x10
#define ANY_INTR	0x1F

/* Memory section sizes for DMG */
#define WRAM_SIZE	0x2000
#define VRAM_SIZE	0x2000
#define HRAM_IO_SIZE	0x0100
#define OAM_SIZE	0x00A0

/* Memory addresses */
#define ROM_0_ADDR      0x0000
#define ROM_N_ADDR      0x4000
#define VRAM_ADDR       0x8000
#define CART_RAM_ADDR   0xA000
#define WRAM_0_ADDR     0xC000
#define WRAM_1_ADDR     0xD000
#define ECHO_ADDR       0xE000
#define OAM_ADDR        0xFE00
#define UNUSED_ADDR     0xFEA0
#define IO_ADDR         0xFF00
#define HRAM_ADDR       0xFF80
#define INTR_EN_ADDR    0xFFFF

/* Cart section sizes */
#define ROM_BANK_SIZE   0x4000
#define WRAM_BANK_SIZE  0x1000
#define CRAM_BANK_SIZE  0x2000
#define VRAM_BANK_SIZE  0x2000

/* DIV Register is incremented at rate of 16384Hz.
 * 4194304 / 16384 = 256 clock cycles for one increment. */
#define DIV_CYCLES          256

/* Serial clock locked to 8192Hz on DMG.
 * 4194304 / (8192 / 8) = 4096 clock cycles for sending 1 byte. */
#define SERIAL_CYCLES       4096

/* Calculating VSYNC. */
#define DMG_CLOCK_FREQ      4194304.0
#define SCREEN_REFRESH_CYCLES 70224.0
#define VERTICAL_SYNC       (DMG_CLOCK_FREQ/SCREEN_REFRESH_CYCLES)

/* Real Time Clock is locked to 1Hz. */
#define RTC_CYCLES	((uint_fast32_t)DMG_CLOCK_FREQ)

/* SERIAL SC register masks. */
#define SERIAL_SC_TX_START  0x80
#define SERIAL_SC_CLOCK_SRC 0x01

/* STAT register masks */
#define STAT_LYC_INTR       0x40
#define STAT_MODE_2_INTR    0x20
#define STAT_MODE_1_INTR    0x10
#define STAT_MODE_0_INTR    0x08
#define STAT_LYC_COINC      0x04
#define STAT_MODE           0x03
#define STAT_USER_BITS      0xF8

/* LCDC control masks */
#define LCDC_ENABLE         0x80
#define LCDC_WINDOW_MAP     0x40
#define LCDC_WINDOW_ENABLE  0x20
#define LCDC_TILE_SELECT    0x10
#define LCDC_BG_MAP         0x08
#define LCDC_OBJ_SIZE       0x04
#define LCDC_OBJ_ENABLE     0x02
#define LCDC_BG_ENABLE      0x01

/** LCD characteristics **/
/* There are 154 scanlines. LY < 154. */
#define LCD_VERT_LINES      154
#define LCD_WIDTH           160
#define LCD_HEIGHT          144
/* PPU cycles through modes every 456 cycles. */
#define LCD_LINE_CYCLES     456
#define LCD_MODE0_HBLANK_MAX_DRUATION	204
#define LCD_MODE0_HBLANK_MIN_DRUATION	87
#define LCD_MODE2_OAM_SCAN_DURATION	80
#define LCD_MODE3_LCD_DRAW_MIN_DURATION	172
#define LCD_MODE3_LCD_DRAW_MAX_DURATION	289
#define LCD_MODE1_VBLANK_DURATION	(LCD_LINE_CYCLES * (LCD_VERT_LINES - LCD_HEIGHT))
#define LCD_FRAME_CYCLES		(LCD_LINE_CYCLES * LCD_VERT_LINES)
/* The following assumes that Hblank starts on cycle 0. */
/* Mode 2 (OAM Scan) starts on cycle 204 (although this is dependent on the
 * duration of Mode 3 (LCD Draw). */
#define LCD_MODE_2_CYCLES   LCD_MODE0_HBLANK_MAX_DRUATION
/* Mode 3 starts on cycle 284. */
#define LCD_MODE_3_CYCLES   (LCD_MODE_2_CYCLES + LCD_MODE2_OAM_SCAN_DURATION)
/* Mode 0 starts on cycle 376. */
#define LCD_MODE_0_CYCLES   (LCD_MODE_3_CYCLES + LCD_MODE3_LCD_DRAW_MIN_DURATION)

#define LCD_MODE2_OAM_SCAN_START	0
#define LCD_MODE2_OAM_SCAN_END		(LCD_MODE2_OAM_SCAN_DURATION)
#define LCD_MODE3_LCD_DRAW_END		(LCD_MODE2_OAM_SCAN_END + LCD_MODE3_LCD_DRAW_MIN_DURATION)
#define LCD_MODE0_HBLANK_END		(LCD_MODE3_LCD_DRAW_END + LCD_MODE0_HBLANK_MAX_DRUATION)
#if LCD_MODE0_HBLANK_END != LCD_LINE_CYCLES
#error "LCD length not equal"
#endif

/* VRAM Locations */
#define VRAM_TILES_1        (0x8000 - VRAM_ADDR)
#define VRAM_TILES_2        (0x8800 - VRAM_ADDR)
#define VRAM_BMAP_1         (0x9800 - VRAM_ADDR)
#define VRAM_BMAP_2         (0x9C00 - VRAM_ADDR)
#define VRAM_TILES_3        (0x8000 - VRAM_ADDR + VRAM_BANK_SIZE)
#define VRAM_TILES_4        (0x8800 - VRAM_ADDR + VRAM_BANK_SIZE)

/* Interrupt jump addresses */
#define VBLANK_INTR_ADDR    0x0040
#define LCDC_INTR_ADDR      0x0048
#define TIMER_INTR_ADDR     0x0050
#define SERIAL_INTR_ADDR    0x0058
#define CONTROL_INTR_ADDR   0x0060

/* SPRITE controls */
#define NUM_SPRITES         0x28
#define MAX_SPRITES_LINE    0x0A
#define OBJ_PRIORITY        0x80
#define OBJ_FLIP_Y          0x40
#define OBJ_FLIP_X          0x20
#define OBJ_PALETTE         0x10

/* Joypad buttons */
#define JOYPAD_A            0x01
#define JOYPAD_B            0x02
#define JOYPAD_SELECT       0x04
#define JOYPAD_START        0x08
#define JOYPAD_RIGHT        0x10
#define JOYPAD_LEFT         0x20
#define JOYPAD_UP           0x40
#define JOYPAD_DOWN         0x80

#define ROM_HEADER_CHECKSUM_LOC	0x014D

/* Local macros. */
#ifndef MIN
# define MIN(a, b)          ((a) < (b) ? (a) : (b))
#endif

#define PEANUT_GB_ARRAYSIZE(array)    (sizeof(array)/sizeof(array[0]))

/** Allow setting deprecated functions and variables. */
#if (defined(__GNUC__) && __GNUC__ >= 6) || (defined(__clang__) && __clang_major__ >= 4)
# define PGB_DEPRECATED(msg) __attribute__((deprecated(msg)))
#else
# define PGB_DEPRECATED(msg)
#endif

#if !defined(__has_builtin)
/* Stub __has_builtin if it isn't available. */
# define __has_builtin(x) 0
#endif

/* The PGB_UNREACHABLE() macro tells the compiler that the code path will never
 * be reached, allowing for further optimisation. */
#if !defined(PGB_UNREACHABLE)
# if __has_builtin(__builtin_unreachable)
#  define PGB_UNREACHABLE() __builtin_unreachable()
# elif defined(_MSC_VER) && _MSC_VER >= 1200
#  /* __assume is not available before VC6. */
#  define PGB_UNREACHABLE() __assume(0)
# else
#  define PGB_UNREACHABLE() abort()
# endif
#endif /* !defined(PGB_UNREACHABLE) */

#if !defined(PGB_UNLIKELY)
# if __has_builtin(__builtin_expect)
#  define PGB_UNLIKELY(expr) __builtin_expect(!!(expr), 0)
# else
#  define PGB_UNLIKELY(expr) (expr)
# endif
#endif /* !defined(PGB_UNLIKELY) */
#if !defined(PGB_LIKELY)
# if __has_builtin(__builtin_expect)
#  define PGB_LIKELY(expr) __builtin_expect(!!(expr), 1)
# else
#  define PGB_LIKELY(expr) (expr)
# endif
#endif /* !defined(PGB_LIKELY) */

#if PEANUT_GB_USE_INTRINSICS
/* If using MSVC, only enable intrinsics for x86 platforms*/
# if defined(_MSC_VER) && __has_include("intrin.h") && \
	(defined(_M_IX86_FP) || defined(_M_AMD64) || defined(_M_X64))
/* Define intrinsic functions for MSVC. */
#  include <intrin.h>
#  define PGB_INTRIN_SBC(x,y,cin,res) _subborrow_u8(cin,x,y,&res)
#  define PGB_INTRIN_ADC(x,y,cin,res) _addcarry_u8(cin,x,y,&res)
# endif /* MSVC */

/* Check for intrinsic functions in GCC and Clang. */
# if __has_builtin(__builtin_sub_overflow)
#  define PGB_INTRIN_SBC(x,y,cin,res) __builtin_sub_overflow(x,y+cin,&res)
#  define PGB_INTRIN_ADC(x,y,cin,res) __builtin_add_overflow(x,y+cin,&res)
# endif
#endif /* PEANUT_GB_USE_INTRINSICS */

#if defined(PGB_INTRIN_SBC)
# define PGB_INSTR_SBC_R8(r,cin)						\
	{									\
		uint8_t temp;							\
		gb->cpu_reg.f.f_bits.c = PGB_INTRIN_SBC(gb->cpu_reg.a,r,cin,temp);\
		gb->cpu_reg.f.f_bits.h = ((gb->cpu_reg.a ^ r ^ temp) & 0x10) > 0;\
		gb->cpu_reg.f.f_bits.n = 1;					\
		gb->cpu_reg.f.f_bits.z = (temp == 0x00);			\
		gb->cpu_reg.a = temp;						\
	}

# define PGB_INSTR_CP_R8(r)							\
	{									\
		uint8_t temp;							\
		gb->cpu_reg.f.f_bits.c = PGB_INTRIN_SBC(gb->cpu_reg.a,r,0,temp);\
		gb->cpu_reg.f.f_bits.h = ((gb->cpu_reg.a ^ r ^ temp) & 0x10) > 0;\
		gb->cpu_reg.f.f_bits.n = 1;					\
		gb->cpu_reg.f.f_bits.z = (temp == 0x00);			\
	}
#else
# define PGB_INSTR_SBC_R8(r,cin)						\
	{									\
		uint16_t temp = gb->cpu_reg.a - (r + cin);			\
		gb->cpu_reg.f.f_bits.c = (temp & 0xFF00) ? 1 : 0;		\
		gb->cpu_reg.f.f_bits.h = ((gb->cpu_reg.a ^ r ^ temp) & 0x10) > 0; \
		gb->cpu_reg.f.f_bits.n = 1;					\
		gb->cpu_reg.f.f_bits.z = ((temp & 0xFF) == 0x00);		\
		gb->cpu_reg.a = (temp & 0xFF);					\
	}

# define PGB_INSTR_CP_R8(r)							\
	{									\
		uint16_t temp = gb->cpu_reg.a - r;				\
		gb->cpu_reg.f.f_bits.c = (temp & 0xFF00) ? 1 : 0;		\
		gb->cpu_reg.f.f_bits.h = ((gb->cpu_reg.a ^ r ^ temp) & 0x10) > 0; \
		gb->cpu_reg.f.f_bits.n = 1;					\
		gb->cpu_reg.f.f_bits.z = ((temp & 0xFF) == 0x00);		\
	}
#endif  /* PGB_INTRIN_SBC */

#if defined(PGB_INTRIN_ADC)
# define PGB_INSTR_ADC_R8(r,cin)						\
	{									\
		uint8_t temp;							\
		gb->cpu_reg.f.f_bits.c = PGB_INTRIN_ADC(gb->cpu_reg.a,r,cin,temp);\
		gb->cpu_reg.f.f_bits.h = ((gb->cpu_reg.a ^ r ^ temp) & 0x10) > 0; \
		gb->cpu_reg.f.f_bits.n = 0;					\
		gb->cpu_reg.f.f_bits.z = (temp == 0x00);			\
		gb->cpu_reg.a = temp;						\
	}
#else
# define PGB_INSTR_ADC_R8(r,cin)						\
	{									\
		uint16_t temp = gb->cpu_reg.a + r + cin;			\
		gb->cpu_reg.f.f_bits.c = (temp & 0xFF00) ? 1 : 0;		\
		gb->cpu_reg.f.f_bits.h = ((gb->cpu_reg.a ^ r ^ temp) & 0x10) > 0; \
		gb->cpu_reg.f.f_bits.n = 0;					\
		gb->cpu_reg.f.f_bits.z = ((temp & 0xFF) == 0x00);		\
		gb->cpu_reg.a = (temp & 0xFF);					\
	}
#endif /* PGB_INTRIN_ADC */

#define PGB_INSTR_INC_R8(r)							\
	r++;									\
	gb->cpu_reg.f.f_bits.h = ((r & 0x0F) == 0x00);				\
	gb->cpu_reg.f.f_bits.n = 0;						\
	gb->cpu_reg.f.f_bits.z = (r == 0x00)

#define PGB_INSTR_DEC_R8(r)							\
	r--;									\
	gb->cpu_reg.f.f_bits.h = ((r & 0x0F) == 0x0F);				\
	gb->cpu_reg.f.f_bits.n = 1;						\
	gb->cpu_reg.f.f_bits.z = (r == 0x00)

#define PGB_INSTR_XOR_R8(r)							\
	gb->cpu_reg.a ^= r;							\
	gb->cpu_reg.f.reg = 0;							\
	gb->cpu_reg.f.f_bits.z = (gb->cpu_reg.a == 0x00)

#define PGB_INSTR_OR_R8(r)							\
	gb->cpu_reg.a |= r;							\
        gb->cpu_reg.f.reg = 0;							\
	gb->cpu_reg.f.f_bits.z = (gb->cpu_reg.a == 0x00)

#define PGB_INSTR_AND_R8(r)							\
	gb->cpu_reg.a &= r;							\
	gb->cpu_reg.f.reg = 0;							\
	gb->cpu_reg.f.f_bits.z = (gb->cpu_reg.a == 0x00);			\
	gb->cpu_reg.f.f_bits.h = 1

#if PEANUT_GB_IS_LITTLE_ENDIAN
# define PEANUT_GB_GET_LSB16(x) (x & 0xFF)
# define PEANUT_GB_GET_MSB16(x) (x >> 8)
# define PEANUT_GB_GET_MSN16(x) (x >> 12)
# define PEANUT_GB_U8_TO_U16(h,l) ((l) | ((h) << 8))
#else
# define PEANUT_GB_GET_LSB16(x) (x >> 8)
# define PEANUT_GB_GET_MSB16(x) (x & 0xFF)
# define PEANUT_GB_GET_MSN16(x) ((x & 0xF0) >> 4)
# define PEANUT_GB_U8_TO_U16(h,l) ((h) | ((l) << 8))
#endif

struct cpu_registers_s
{
/* Change register order if big endian.
 * Macro receives registers in little endian order. */
#if PEANUT_GB_IS_LITTLE_ENDIAN
# define PEANUT_GB_LE_REG(x,y) x,y
#else
# define PEANUT_GB_LE_REG(x,y) y,x
#endif
	/* Define specific bits of Flag register. */
	union {
		struct {
			uint8_t  : 4; /* Unused. */
			uint8_t c: 1; /* Carry flag. */
			uint8_t h: 1; /* Half carry flag. */
			uint8_t n: 1; /* Add/sub flag. */
			uint8_t z: 1; /* Zero flag. */
		} f_bits;
		uint8_t reg;
	} f;
	uint8_t a;

	union
	{
		struct
		{
			uint8_t PEANUT_GB_LE_REG(c,b);
		} bytes;
		uint16_t reg;
	} bc;

	union
	{
		struct
		{
			uint8_t PEANUT_GB_LE_REG(e,d);
		} bytes;
		uint16_t reg;
	} de;

	union
	{
		struct
		{
			uint8_t PEANUT_GB_LE_REG(l,h);
		} bytes;
		uint16_t reg;
	} hl;

	/* Stack pointer */
	union
	{
		struct
		{
			uint8_t PEANUT_GB_LE_REG(p, s);
		} bytes;
		uint16_t reg;
	} sp;

	/* Program counter */
	union
	{
		struct
		{
			uint8_t PEANUT_GB_LE_REG(c, p);
		} bytes;
		uint16_t reg;
	} pc;
#undef PEANUT_GB_LE_REG
};

struct count_s
{
	uint_fast16_t lcd_count;	/* LCD Timing */
	uint_fast16_t div_count;	/* Divider Register Counter */
	uint_fast16_t tima_count;	/* Timer Counter */
	uint_fast16_t serial_count;	/* Serial Counter */
	uint_fast32_t rtc_count;	/* RTC Counter */
	uint_fast32_t lcd_off_count;	/* Cycles LCD has been disabled */
};

#if ENABLE_LCD
	/* Bit mask for the shade of pixel to display */
	#define LCD_COLOUR	0x03

# if PEANUT_GB_12_COLOUR
	/**
	* Bit mask for whether a pixel is OBJ0, OBJ1, or BG. Each may have a different
	* palette when playing a DMG game on CGB.
	*/
	#define LCD_PALETTE_OBJ	0x10
	#define LCD_PALETTE_BG	0x20
	/**
	* Bit mask for the two bits listed above.
	* LCD_PALETTE_ALL == 0b00 --> OBJ0
	* LCD_PALETTE_ALL == 0b01 --> OBJ1
	* LCD_PALETTE_ALL == 0b10 --> BG
	* LCD_PALETTE_ALL == 0b11 --> NOT POSSIBLE
	*/
	#define LCD_PALETTE_ALL 0x30
# endif
#endif

/**
 * Errors that may occur during emulation.
 */
enum gb_error_e
{
	GB_UNKNOWN_ERROR = 0,
	GB_INVALID_OPCODE = 1,
	GB_INVALID_READ = 2,
	GB_INVALID_WRITE = 3,

	/* GB_HALT_FOREVER is deprecated and will no longer be issued as an
	 * error by Peanut-GB. */
	GB_HALT_FOREVER PGB_DEPRECATED("Error no longer issued by Peanut-GB") = 4,

	GB_INVALID_MAX = 5
};

/**
 * Errors that may occur during library initialisation.
 */
enum gb_init_error_e
{
	GB_INIT_NO_ERROR = 0,
	GB_INIT_CARTRIDGE_UNSUPPORTED,
	GB_INIT_INVALID_CHECKSUM,

	GB_INIT_INVALID_MAX
};

/**
 * Return codes for serial receive function, mainly for clarity.
 */
enum gb_serial_rx_ret_e
{
	GB_SERIAL_RX_SUCCESS = 0,
	GB_SERIAL_RX_NO_CONNECTION = 1
};

union cart_rtc
{
	struct
	{
		uint8_t sec;
		uint8_t min;
		uint8_t hour;
		uint8_t yday;
		uint8_t high;
	} reg;
	uint8_t bytes[5];
};

/**
 * Emulator context.
 *
 * Only values within the `direct` struct may be modified directly by the
 * front-end implementation. Other variables must not be modified.
 */
struct gb_s
{
	/**
	 * Return byte from ROM at given address.
	 *
	 * \param gb_s	emulator context
	 * \param addr	address
	 * \return		byte at address in ROM
	 */
	uint8_t (*gb_rom_read)(struct gb_s*, const uint_fast32_t addr);

	/**
	 * Return byte from cart RAM at given address.
	 *
	 * \param gb_s	emulator context
	 * \param addr	address
	 * \return		byte at address in RAM
	 */
	uint8_t (*gb_cart_ram_read)(struct gb_s*, const uint_fast32_t addr);

	/**
	 * Write byte to cart RAM at given address.
	 *
	 * \param gb_s	emulator context
	 * \param addr	address
	 * \param val	value to write to address in RAM
	 */
	void (*gb_cart_ram_write)(struct gb_s*, const uint_fast32_t addr,
				  const uint8_t val);

	/**
	 * Notify front-end of error.
	 *
	 * \param gb_s		emulator context
	 * \param gb_error_e	error code
	 * \param addr		address of where error occurred
	 */
	void (*gb_error)(struct gb_s*, const enum gb_error_e, const uint16_t addr);

	/* Transmit one byte and return the received byte. */
	void (*gb_serial_tx)(struct gb_s*, const uint8_t tx);
	enum gb_serial_rx_ret_e (*gb_serial_rx)(struct gb_s*, uint8_t* rx);

	/* Read byte from boot ROM at given address. */
	uint8_t (*gb_bootrom_read)(struct gb_s*, const uint_fast16_t addr);

	struct
	{
		bool gb_halt	: 1;
		bool gb_ime	: 1;
		/* gb_frame is set when 0.016742706298828125 seconds have
		 * passed. It is likely that a new frame has been drawn since
		 * then, but it is possible that the LCD was switched off and
		 * nothing was drawn. */
		bool gb_frame	: 1;
		bool lcd_blank	: 1;
		/* Set if MBC3O cart is used. */
		bool cart_is_mbc3O : 1;
	};

	/* Cartridge information:
	 * Memory Bank Controller (MBC) type. */
	int8_t mbc;
	/* Whether the MBC has internal RAM. */
	uint8_t cart_ram;
	/* Number of ROM banks in cartridge. */
	uint16_t num_rom_banks_mask;
	/* Number of RAM banks in cartridge. Ignore for MBC2. */
	uint8_t num_ram_banks;

	uint16_t selected_rom_bank;
	/* WRAM and VRAM bank selection not available. */
	uint8_t cart_ram_bank;
	uint8_t enable_cart_ram;
	/* Cartridge ROM/RAM mode select. */
	uint8_t cart_mode_select;

	union cart_rtc rtc_latched, rtc_real;

	struct cpu_registers_s cpu_reg;
	//struct gb_registers_s gb_reg;
	struct count_s counter;

	/* TODO: Allow implementation to allocate WRAM, VRAM and Frame Buffer. */
	uint8_t wram[WRAM_SIZE];
	uint8_t vram[VRAM_SIZE];
	uint8_t oam[OAM_SIZE];
	uint8_t hram_io[HRAM_IO_SIZE];

	struct
	{
		/**
		 * Draw line on screen.
		 *
		 * \param gb_s		emulator context
		 * \param pixels	The 160 pixels to draw.
		 * 			Bits 1-0 are the colour to draw.
		 * 			Bits 5-4 are the palette, where:
		 * 				OBJ0 = 0b00,
		 * 				OBJ1 = 0b01,
		 * 				BG = 0b10
		 * 			Other bits are undefined.
		 * 			Bits 5-4 are only required by front-ends
		 * 			which want to use a different colour for
		 * 			different object palettes. This is what
		 * 			the Game Boy Color (CGB) does to DMG
		 * 			games.
		 * \param line		Line to draw pixels on. This is
		 * guaranteed to be between 0-144 inclusive.
		 */
		void (*lcd_draw_line)(struct gb_s *gb,
				const uint8_t *pixels,
				const uint_fast8_t line);

		/* Palettes */
		uint8_t bg_palette[4];
		uint8_t sp_palette[8];

		uint8_t window_clear;
		uint8_t WY;

		/* Only support 30fps frame skip. */
		bool frame_skip_count : 1;
		bool interlace_count : 1;
	} display;

	/**
	 * Variables that may be modified directly by the front-end.
	 * This method seems to be easier and possibly less overhead than
	 * calling a function to modify these variables each time.
	 *
	 * None of this is thread-safe.
	 */
	struct
	{
		/* Set to enable interlacing. Interlacing will start immediately
		 * (at the next line drawing).
		 */
		bool interlace : 1;
		bool frame_skip : 1;

		union
		{
			struct
			{
				/* Using this bitfield is deprecated due to
				 * portability concerns. It is recommended to
				 * use the JOYPAD_* defines instead.
				 */
				bool a		: 1;
				bool b		: 1;
				bool select	: 1;
				bool start	: 1;
				bool right	: 1;
				bool left	: 1;
				bool up		: 1;
				bool down	: 1;
			} joypad_bits;
			uint8_t joypad;
		};

		/* Implementation defined data. Set to NULL if not required. */
		void *priv;
	} direct;
};

#ifndef PEANUT_GB_HEADER_ONLY

#define IO_JOYP	0x00
#define IO_SB	0x01
#define IO_SC	0x02
#define IO_DIV	0x04
#define IO_TIMA	0x05
#define IO_TMA	0x06
#define IO_TAC	0x07
#define IO_IF	0x0F
#define IO_LCDC	0x40
#define IO_STAT	0x41
#define IO_SCY	0x42
#define IO_SCX	0x43
#define IO_LY	0x44
#define IO_LYC	0x45
#define	IO_DMA	0x46
#define	IO_BGP	0x47
#define	IO_OBP0	0x48
#define IO_OBP1	0x49
#define IO_WY	0x4A
#define IO_WX	0x4B
#define IO_BOOT	0x50
#define IO_IE	0xFF

#define IO_TAC_RATE_MASK	0x3
#define IO_TAC_ENABLE_MASK	0x4

/* LCD Mode defines. */
#define IO_STAT_MODE_HBLANK		0
#define IO_STAT_MODE_VBLANK		1
#define IO_STAT_MODE_OAM_SCAN		2
#define IO_STAT_MODE_LCD_DRAW		3
#define IO_STAT_MODE_VBLANK_OR_TRANSFER_MASK 0x1

/**
 * Internal function used to read bytes.
 * addr is host platform endian.
 */
uint8_t __gb_read(struct gb_s *gb, uint16_t addr)
{
	switch(PEANUT_GB_GET_MSN16(addr))
	{
	case 0x0:
		/* IO_BOOT is only set to 1 if gb->gb_bootrom_read was not NULL
		 * on reset. */
		if(gb->hram_io[IO_BOOT] == 0 && addr < 0x0100)
		{
			return gb->gb_bootrom_read(gb, addr);
		}

		/* Fallthrough */
	case 0x1:
	case 0x2:
	case 0x3:
		return gb->gb_rom_read(gb, addr);

	case 0x4:
	case 0x5:
	case 0x6:
	case 0x7:
		if(gb->mbc == 1 && gb->cart_mode_select)
			return gb->gb_rom_read(gb,
					       addr + ((gb->selected_rom_bank & 0x1F) - 1) * ROM_BANK_SIZE);
		else
			return gb->gb_rom_read(gb, addr + (gb->selected_rom_bank - 1) * ROM_BANK_SIZE);

	case 0x8:
	case 0x9:
		return gb->vram[addr - VRAM_ADDR];

	case 0xA:
	case 0xB:
		if(gb->mbc == 3 && gb->cart_ram_bank >= 0x08)
		{
			return gb->rtc_latched.bytes[gb->cart_ram_bank - 0x08];
		}
		else if(gb->cart_ram && gb->enable_cart_ram)
		{
			if(gb->mbc == 2)
			{
				/* Only 9 bits are available in address. */
				addr &= 0x1FF;
				return gb->gb_cart_ram_read(gb, addr);
			}
			else if((gb->cart_mode_select || gb->mbc != 1) &&
					gb->cart_ram_bank < gb->num_ram_banks)
			{
				return gb->gb_cart_ram_read(gb, addr - CART_RAM_ADDR +
							    (gb->cart_ram_bank * CRAM_BANK_SIZE));
			}
			else
				return gb->gb_cart_ram_read(gb, addr - CART_RAM_ADDR);
		}

		return 0xFF;

	case 0xC:
	case 0xD:
		return gb->wram[addr - WRAM_0_ADDR];

	case 0xE:
		return gb->wram[addr - ECHO_ADDR];

	case 0xF:
		if(addr < OAM_ADDR)
			return gb->wram[addr - ECHO_ADDR];

		if(addr < UNUSED_ADDR)
			return gb->oam[addr - OAM_ADDR];

		/* Unusable memory area. Reading from this area returns 0xFF.*/
		if(addr < IO_ADDR)
			return 0xFF;

		/* APU registers. */
		if((addr >= 0xFF10) && (addr <= 0xFF3F))
		{
#if ENABLE_SOUND
			return audio_read(addr);
#else
			static const uint8_t ortab[] = {
				0x80, 0x3f, 0x00, 0xff, 0xbf,
				0xff, 0x3f, 0x00, 0xff, 0xbf,
				0x7f, 0xff, 0x9f, 0xff, 0xbf,
				0xff, 0xff, 0x00, 0x00, 0xbf,
				0x00, 0x00, 0x70,
				0xff, 0xff, 0xff, 0xff, 0xff, 0xff, 0xff, 0xff, 0xff,
				0x00, 0x00, 0x00, 0x00, 0x00, 0x00, 0x00, 0x00,
				0x00, 0x00, 0x00, 0x00, 0x00, 0x00, 0x00, 0x00
			};
			return gb->hram_io[addr - IO_ADDR] | ortab[addr - IO_ADDR];
#endif
		}

		/* HRAM */
		if(addr >= IO_ADDR)
			return gb->hram_io[addr - IO_ADDR];
	}


	/* Return address that caused read error. */
	(gb->gb_error)(gb, GB_INVALID_READ, addr);
	PGB_UNREACHABLE();
}

/**
 * Internal function used to write bytes.
 */
void __gb_write(struct gb_s *gb, uint_fast16_t addr, uint8_t val)
{
	switch(PEANUT_GB_GET_MSN16(addr))
	{
	case 0x0:
	case 0x1:
		/* Set RAM enable bit. MBC2 is handled in fall-through. */
		if(gb->mbc > 0 && gb->mbc != 2 && gb->cart_ram)
		{
			gb->enable_cart_ram = ((val & 0x0F) == 0x0A);
			return;
		}

	/* Intentional fall through. */
	case 0x2:
		if(gb->mbc == 5)
		{
			gb->selected_rom_bank = (gb->selected_rom_bank & 0x100) | val;
			gb->selected_rom_bank =
				gb->selected_rom_bank & gb->num_rom_banks_mask;
			return;
		}

	/* Intentional fall through. */
	case 0x3:
		if(gb->mbc == 1)
		{
			//selected_rom_bank = val & 0x7;
			gb->selected_rom_bank = (val & 0x1F) | (gb->selected_rom_bank & 0x60);

			if((gb->selected_rom_bank & 0x1F) == 0x00)
				gb->selected_rom_bank++;
		}
		else if(gb->mbc == 2)
		{
			/* If bit 8 is 1, then set ROM bank number. */
			if(addr & 0x100)
			{
				gb->selected_rom_bank = val & 0x0F;
				/* Setting ROM bank to 0, sets it to 1. */
				if(!gb->selected_rom_bank)
					gb->selected_rom_bank++;
			}
			/* Otherwise set whether RAM is enabled or not. */
			else
			{
				gb->enable_cart_ram = ((val & 0x0F) == 0x0A);
				return;
			}
		}
		else if(gb->mbc == 3)
		{
			gb->selected_rom_bank = val;
			if(!gb->cart_is_mbc3O)
				gb->selected_rom_bank = val & 0x7F;

			if(!gb->selected_rom_bank)
				gb->selected_rom_bank++;
		}
		else if(gb->mbc == 5)
			gb->selected_rom_bank = (val & 0x01) << 8 | (gb->selected_rom_bank & 0xFF);

		gb->selected_rom_bank = gb->selected_rom_bank & gb->num_rom_banks_mask;
		return;

	case 0x4:
	case 0x5:
		if(gb->mbc == 1)
		{
			gb->cart_ram_bank = (val & 3);
			gb->selected_rom_bank = ((val & 3) << 5) | (gb->selected_rom_bank & 0x1F);
			gb->selected_rom_bank = gb->selected_rom_bank & gb->num_rom_banks_mask;
		}
		else if(gb->mbc == 3)
		{
			gb->cart_ram_bank = val;
			/* If not using MBC3, only the first 4 cart RAM banks are useable.
			 * If cart RAM bank 0x8-0xC are selected, then the corresponding
			 * RTC register is selected instead of cart RAM. */
			if(!gb->cart_is_mbc3O && gb->cart_ram_bank < 0x8)
				gb->cart_ram_bank &= 0x3;
		}

		else if(gb->mbc == 5)
			gb->cart_ram_bank = (val & 0x0F);

		return;

	case 0x6:
	case 0x7:
		val &= 1;
		if(gb->mbc == 3 && val && gb->cart_mode_select == 0)
			memcpy(&gb->rtc_latched.bytes, &gb->rtc_real.bytes, sizeof(gb->rtc_latched.bytes));

		/* Set banking mode select. */
		gb->cart_mode_select = val;
		return;

	case 0x8:
	case 0x9:
		gb->vram[addr - VRAM_ADDR] = val;
		return;

	case 0xA:
	case 0xB:
		if(gb->mbc == 3 && gb->cart_ram_bank >= 0x08)
		{
			const uint8_t rtc_reg_mask[5] = {
				0x3F, 0x3F, 0x1F, 0xFF, 0xC1
			};
			uint8_t reg = gb->cart_ram_bank - 0x08;
			//if(reg == 0) gb->counter.rtc_count = 0;

			gb->rtc_real.bytes[reg] = val & rtc_reg_mask[reg];
		}
		/* Do not write to RAM if unavailable or disabled. */
		else if(gb->cart_ram && gb->enable_cart_ram)
		{
			if(gb->mbc == 2)
			{
				/* Only 9 bits are available in address. */
				addr &= 0x1FF;
				/* Data is only 4 bits wide in MBC2 RAM. */
				val &= 0x0F;
				/* Upper nibble is set to high. */
				val |= 0xF0;
				gb->gb_cart_ram_write(gb, addr, val);
			}
			/* If cart has RAM, use this. If MBC1, only the first
			 * RAM bank can be written to if the advanced banking
			 * mode is selected. */
			else if(((gb->mbc == 1 && gb->cart_mode_select) || gb->mbc != 1) &&
					gb->cart_ram_bank < gb->num_ram_banks)
			{
				gb->gb_cart_ram_write(gb,
					addr - CART_RAM_ADDR + (gb->cart_ram_bank * CRAM_BANK_SIZE), val);
			}
			else if(gb->num_ram_banks)
				gb->gb_cart_ram_write(gb, addr - CART_RAM_ADDR, val);
		}

		return;

	case 0xC:
		gb->wram[addr - WRAM_0_ADDR] = val;
		return;

	case 0xD:
		gb->wram[addr - WRAM_1_ADDR + WRAM_BANK_SIZE] = val;
		return;

	case 0xE:
		gb->wram[addr - ECHO_ADDR] = val;
		return;

	case 0xF:
		if(addr < OAM_ADDR)
		{
			gb->wram[addr - ECHO_ADDR] = val;
			return;
		}

		if(addr < UNUSED_ADDR)
		{
			gb->oam[addr - OAM_ADDR] = val;
			return;
		}

		/* Unusable memory area. */
		if(addr < IO_ADDR)
			return;

		if(HRAM_ADDR <= addr && addr < INTR_EN_ADDR)
		{
			gb->hram_io[addr - IO_ADDR] = val;
			return;
		}

		if((addr >= 0xFF10) && (addr <= 0xFF3F))
		{
#if ENABLE_SOUND
			audio_write(addr, val);
#else
			gb->hram_io[addr - IO_ADDR] = val;
#endif
			return;
		}

		/* IO and Interrupts. */
		switch(PEANUT_GB_GET_LSB16(addr))
		{
		/* Joypad */
		case 0x00:
			/* Only bits 5 and 4 are R/W.
			 * The lower bits are overwritten later, and the two most
			 * significant bits are unused. */
			gb->hram_io[IO_JOYP] = val;

			/* Direction keys selected */
			if((gb->hram_io[IO_JOYP] & 0x10) == 0)
				gb->hram_io[IO_JOYP] |= (gb->direct.joypad >> 4);
			/* Button keys selected */
			else
				gb->hram_io[IO_JOYP] |= (gb->direct.joypad & 0x0F);

			return;

		/* Serial */
		case 0x01:
			gb->hram_io[IO_SB] = val;
			return;

		case 0x02:
			gb->hram_io[IO_SC] = val;
			return;

		/* Timer Registers */
		case 0x04:
			gb->hram_io[IO_DIV] = 0x00;
			return;

		case 0x05:
			gb->hram_io[IO_TIMA] = val;
			return;

		case 0x06:
			gb->hram_io[IO_TMA] = val;
			return;

		case 0x07:
			gb->hram_io[IO_TAC] = val;
			return;

		/* Interrupt Flag Register */
		case 0x0F:
			gb->hram_io[IO_IF] = (val | 0xE0);
			return;

		/* LCD Registers */
		case 0x40:
		{
			uint8_t lcd_enabled;

			/* Check if LCD is already enabled. */
			lcd_enabled = (gb->hram_io[IO_LCDC] & LCDC_ENABLE);

			gb->hram_io[IO_LCDC] = val;

			/* Check if LCD is going to be switched on. */
			if (!lcd_enabled && (val & LCDC_ENABLE))
			{
				gb->lcd_blank = true;
			}
			/* Check if LCD is being switched off. */
			else if (lcd_enabled && !(val & LCDC_ENABLE))
			{
				/* Peanut-GB will happily turn off LCD outside
				 * of VBLANK even though this damages real
				 * hardware. */

				/* Set LCD to Mode 0. */
				gb->hram_io[IO_STAT] =
					(gb->hram_io[IO_STAT] & ~STAT_MODE) |
					IO_STAT_MODE_HBLANK;
				/* LY fixed to 0 when LCD turned off. */
				gb->hram_io[IO_LY] = 0;
				/* Keep track of lcd_count to correctly track
				 * passing time. */
				gb->counter.lcd_off_count += gb->counter.lcd_count;
				/* Reset LCD timer, since the LCD starts from
				 * the beginning on power on. */
				gb->counter.lcd_count = 0;
			}
			return;
		}

		case 0x41:
			gb->hram_io[IO_STAT] = (val & STAT_USER_BITS) | (gb->hram_io[IO_STAT] & STAT_MODE) | 0x80;
			return;

		case 0x42:
			gb->hram_io[IO_SCY] = val;
			return;

		case 0x43:
			gb->hram_io[IO_SCX] = val;
			return;

		/* LY (0xFF44) is read only. */
		case 0x45:
			gb->hram_io[IO_LYC] = val;
			return;

		/* DMA Register */
		case 0x46:
		{
			uint16_t dma_addr;
			uint16_t i;

			dma_addr = (uint_fast16_t)val << 8;
			gb->hram_io[IO_DMA] = val;

			for(i = 0; i < OAM_SIZE; i++)
			{
				gb->oam[i] = __gb_read(gb, dma_addr + i);
			}

			return;
		}

		/* DMG Palette Registers */
		case 0x47:
			gb->hram_io[IO_BGP] = val;
			gb->display.bg_palette[0] = (gb->hram_io[IO_BGP] & 0x03);
			gb->display.bg_palette[1] = (gb->hram_io[IO_BGP] >> 2) & 0x03;
			gb->display.bg_palette[2] = (gb->hram_io[IO_BGP] >> 4) & 0x03;
			gb->display.bg_palette[3] = (gb->hram_io[IO_BGP] >> 6) & 0x03;
			return;

		case 0x48:
			gb->hram_io[IO_OBP0] = val;
			gb->display.sp_palette[0] = (gb->hram_io[IO_OBP0] & 0x03);
			gb->display.sp_palette[1] = (gb->hram_io[IO_OBP0] >> 2) & 0x03;
			gb->display.sp_palette[2] = (gb->hram_io[IO_OBP0] >> 4) & 0x03;
			gb->display.sp_palette[3] = (gb->hram_io[IO_OBP0] >> 6) & 0x03;
			return;

		case 0x49:
			gb->hram_io[IO_OBP1] = val;
			gb->display.sp_palette[4] = (gb->hram_io[IO_OBP1] & 0x03);
			gb->display.sp_palette[5] = (gb->hram_io[IO_OBP1] >> 2) & 0x03;
			gb->display.sp_palette[6] = (gb->hram_io[IO_OBP1] >> 4) & 0x03;
			gb->display.sp_palette[7] = (gb->hram_io[IO_OBP1] >> 6) & 0x03;
			return;

		/* Window Position Registers */
		case 0x4A:
			gb->hram_io[IO_WY] = val;
			return;

		case 0x4B:
			gb->hram_io[IO_WX] = val;
			return;

		/* Turn off boot ROM */
		case 0x50:
			gb->hram_io[IO_BOOT] = 0x01;
			return;

		/* Interrupt Enable Register */
		case 0xFF:
			gb->hram_io[IO_IE] = val;
			return;
		}
	}

	/* Invalid writes are ignored. */
	return;
}

uint8_t __gb_execute_cb(struct gb_s *gb)
{
	uint8_t inst_cycles;
	uint8_t cbop = __gb_read(gb, gb->cpu_reg.pc.reg++);
	uint8_t r = (cbop & 0x7);
	uint8_t b = (cbop >> 3) & 0x7;
	uint8_t d = (cbop >> 3) & 0x1;
	uint8_t val;
	uint8_t writeback = 1;

	inst_cycles = 8;
	/* Add an additional 8 cycles to these sets of instructions. */
	switch(cbop & 0xC7)
	{
	case 0x06:
	case 0x86:
    	case 0xC6:
		inst_cycles += 8;
    	break;
    	case 0x46:
		inst_cycles += 4;
    	break;
	}

	switch(r)
	{
	case 0:
		val = gb->cpu_reg.bc.bytes.b;
		break;

	case 1:
		val = gb->cpu_reg.bc.bytes.c;
		break;

	case 2:
		val = gb->cpu_reg.de.bytes.d;
		break;

	case 3:
		val = gb->cpu_reg.de.bytes.e;
		break;

	case 4:
		val = gb->cpu_reg.hl.bytes.h;
		break;

	case 5:
		val = gb->cpu_reg.hl.bytes.l;
		break;

	case 6:
		val = __gb_read(gb, gb->cpu_reg.hl.reg);
		break;

	/* Only values 0-7 are possible here, so we make the final case
	 * default to satisfy -Wmaybe-uninitialized warning. */
	default:
		val = gb->cpu_reg.a;
		break;
	}

	switch(cbop >> 6)
	{
	case 0x0:
		cbop = (cbop >> 4) & 0x3;

		switch(cbop)
		{
		case 0x0: /* RdC R */
		case 0x1: /* Rd R */
			if(d) /* RRC R / RR R */
			{
				uint8_t temp = val;
				val = (val >> 1);
				val |= cbop ? (gb->cpu_reg.f.f_bits.c << 7) : (temp << 7);
				gb->cpu_reg.f.reg = 0;
				gb->cpu_reg.f.f_bits.z = (val == 0x00);
				gb->cpu_reg.f.f_bits.c = (temp & 0x01);
			}
			else /* RLC R / RL R */
			{
				uint8_t temp = val;
				val = (val << 1);
				val |= cbop ? gb->cpu_reg.f.f_bits.c : (temp >> 7);
				gb->cpu_reg.f.reg = 0;
				gb->cpu_reg.f.f_bits.z = (val == 0x00);
				gb->cpu_reg.f.f_bits.c = (temp >> 7);
			}

			break;

		case 0x2:
			if(d) /* SRA R */
			{
				gb->cpu_reg.f.reg = 0;
				gb->cpu_reg.f.f_bits.c = val & 0x01;
				val = (val >> 1) | (val & 0x80);
				gb->cpu_reg.f.f_bits.z = (val == 0x00);
			}
			else /* SLA R */
			{
				gb->cpu_reg.f.reg = 0;
				gb->cpu_reg.f.f_bits.c = (val >> 7);
				val = val << 1;
				gb->cpu_reg.f.f_bits.z = (val == 0x00);
			}

			break;

		case 0x3:
			if(d) /* SRL R */
			{
				gb->cpu_reg.f.reg = 0;
				gb->cpu_reg.f.f_bits.c = val & 0x01;
				val = val >> 1;
				gb->cpu_reg.f.f_bits.z = (val == 0x00);
			}
			else /* SWAP R */
			{
				uint8_t temp = (val >> 4) & 0x0F;
				temp |= (val << 4) & 0xF0;
				val = temp;
				gb->cpu_reg.f.reg = 0;
				gb->cpu_reg.f.f_bits.z = (val == 0x00);
			}

			break;
		}

		break;

	case 0x1: /* BIT B, R */
		gb->cpu_reg.f.f_bits.z = !((val >> b) & 0x1);
		gb->cpu_reg.f.f_bits.n = 0;
		gb->cpu_reg.f.f_bits.h = 1;
		writeback = 0;
		break;

	case 0x2: /* RES B, R */
		val &= (0xFE << b) | (0xFF >> (8 - b));
		break;

	case 0x3: /* SET B, R */
		val |= (0x1 << b);
		break;
	}

	if(writeback)
	{
		switch(r)
		{
		case 0:
			gb->cpu_reg.bc.bytes.b = val;
			break;

		case 1:
			gb->cpu_reg.bc.bytes.c = val;
			break;

		case 2:
			gb->cpu_reg.de.bytes.d = val;
			break;

		case 3:
			gb->cpu_reg.de.bytes.e = val;
			break;

		case 4:
			gb->cpu_reg.hl.bytes.h = val;
			break;

		case 5:
			gb->cpu_reg.hl.bytes.l = val;
			break;

		case 6:
			__gb_write(gb, gb->cpu_reg.hl.reg, val);
			break;

		case 7:
			gb->cpu_reg.a = val;
			break;
		}
	}
	return inst_cycles;
}

#if ENABLE_LCD
struct sprite_data {
	uint8_t sprite_number;
	uint8_t x;
};

#if PEANUT_GB_HIGH_LCD_ACCURACY
static int compare_sprites(const struct sprite_data *const sd1, const struct sprite_data *const sd2)
{
	int x_res;

	x_res = (int)sd1->x - (int)sd2->x;
	if(x_res != 0)
		return x_res;

	return (int)sd1->sprite_number - (int)sd2->sprite_number;
}
#endif

void __gb_draw_line(struct gb_s *gb)
{
	uint8_t pixels[160] = {0};

	/* If LCD not initialised by front-end, don't render anything. */
	if(gb->display.lcd_draw_line == NULL)
		return;

	if(gb->direct.frame_skip && !gb->display.frame_skip_count)
		return;

	/* If interlaced mode is activated, check if we need to draw the current
	 * line. */
	if(gb->direct.interlace)
	{
		if((!gb->display.interlace_count
				&& (gb->hram_io[IO_LY] & 1) == 0)
				|| (gb->display.interlace_count
				    && (gb->hram_io[IO_LY] & 1) == 1))
		{
			/* Compensate for missing window draw if required. */
			if(gb->hram_io[IO_LCDC] & LCDC_WINDOW_ENABLE
					&& gb->hram_io[IO_LY] >= gb->display.WY
					&& gb->hram_io[IO_WX] <= 166)
				gb->display.window_clear++;

			return;
		}
	}

	/* If background is enabled, draw it. */
	if(gb->hram_io[IO_LCDC] & LCDC_BG_ENABLE)
	{
		uint8_t bg_y, disp_x, bg_x, idx, py, px, t1, t2;
		uint16_t bg_map, tile;

		/* Calculate current background line to draw. Constant because
		 * this function draws only this one line each time it is
		 * called. */
		bg_y = gb->hram_io[IO_LY] + gb->hram_io[IO_SCY];

		/* Get selected background map address for first tile
		 * corresponding to current line.
		 * 0x20 (32) is the width of a background tile, and the bit
		 * shift is to calculate the address. */
		bg_map =
			((gb->hram_io[IO_LCDC] & LCDC_BG_MAP) ?
			 VRAM_BMAP_2 : VRAM_BMAP_1)
			+ (bg_y >> 3) * 0x20;

		/* The displays (what the player sees) X coordinate, drawn right
		 * to left. */
		disp_x = LCD_WIDTH - 1;

		/* The X coordinate to begin drawing the background at. */
		bg_x = disp_x + gb->hram_io[IO_SCX];

		/* Get tile index for current background tile. */
		idx = gb->vram[bg_map + (bg_x >> 3)];
		/* Y coordinate of tile pixel to draw. */
		py = (bg_y & 0x07);
		/* X coordinate of tile pixel to draw. */
		px = 7 - (bg_x & 0x07);

		/* Select addressing mode. */
		if(gb->hram_io[IO_LCDC] & LCDC_TILE_SELECT)
			tile = VRAM_TILES_1 + idx * 0x10;
		else
			tile = VRAM_TILES_2 + ((idx + 0x80) % 0x100) * 0x10;

		tile += 2 * py;

		/* fetch first tile */
		t1 = gb->vram[tile] >> px;
		t2 = gb->vram[tile + 1] >> px;

		for(; disp_x != 0xFF; disp_x--)
		{
			uint8_t c;

			if(px == 8)
			{
				/* fetch next tile */
				px = 0;
				bg_x = disp_x + gb->hram_io[IO_SCX];
				idx = gb->vram[bg_map + (bg_x >> 3)];

				if(gb->hram_io[IO_LCDC] & LCDC_TILE_SELECT)
					tile = VRAM_TILES_1 + idx * 0x10;
				else
					tile = VRAM_TILES_2 + ((idx + 0x80) % 0x100) * 0x10;

				tile += 2 * py;
				t1 = gb->vram[tile];
				t2 = gb->vram[tile + 1];
			}

			/* copy background */
			c = (t1 & 0x1) | ((t2 & 0x1) << 1);
			pixels[disp_x] = gb->display.bg_palette[c];
#if PEANUT_GB_12_COLOUR
			pixels[disp_x] |= LCD_PALETTE_BG;
#endif
			t1 = t1 >> 1;
			t2 = t2 >> 1;
			px++;
		}
	}

	/* draw window */
	if(gb->hram_io[IO_LCDC] & LCDC_WINDOW_ENABLE
			&& gb->hram_io[IO_LY] >= gb->display.WY
			&& gb->hram_io[IO_WX] <= 166)
	{
		uint16_t win_line, tile;
		uint8_t disp_x, win_x, py, px, idx, t1, t2, end;

		/* Calculate Window Map Address. */
		win_line = (gb->hram_io[IO_LCDC] & LCDC_WINDOW_MAP) ?
				    VRAM_BMAP_2 : VRAM_BMAP_1;
		win_line += (gb->display.window_clear >> 3) * 0x20;

		disp_x = LCD_WIDTH - 1;
		win_x = disp_x - gb->hram_io[IO_WX] + 7;

		// look up tile
		py = gb->display.window_clear & 0x07;
		px = 7 - (win_x & 0x07);
		idx = gb->vram[win_line + (win_x >> 3)];

		if(gb->hram_io[IO_LCDC] & LCDC_TILE_SELECT)
			tile = VRAM_TILES_1 + idx * 0x10;
		else
			tile = VRAM_TILES_2 + ((idx + 0x80) % 0x100) * 0x10;

		tile += 2 * py;

		// fetch first tile
		t1 = gb->vram[tile] >> px;
		t2 = gb->vram[tile + 1] >> px;

		// loop & copy window
		end = (gb->hram_io[IO_WX] < 7 ? 0 : gb->hram_io[IO_WX] - 7) - 1;

		for(; disp_x != end; disp_x--)
		{
			uint8_t c;

			if(px == 8)
			{
				// fetch next tile
				px = 0;
				win_x = disp_x - gb->hram_io[IO_WX] + 7;
				idx = gb->vram[win_line + (win_x >> 3)];

				if(gb->hram_io[IO_LCDC] & LCDC_TILE_SELECT)
					tile = VRAM_TILES_1 + idx * 0x10;
				else
					tile = VRAM_TILES_2 + ((idx + 0x80) % 0x100) * 0x10;

				tile += 2 * py;
				t1 = gb->vram[tile];
				t2 = gb->vram[tile + 1];
			}

			// copy window
			c = (t1 & 0x1) | ((t2 & 0x1) << 1);
			pixels[disp_x] = gb->display.bg_palette[c];
#if PEANUT_GB_12_COLOUR
			pixels[disp_x] |= LCD_PALETTE_BG;
#endif
			t1 = t1 >> 1;
			t2 = t2 >> 1;
			px++;
		}

		gb->display.window_clear++; // advance window line
	}

	// draw sprites
	if(gb->hram_io[IO_LCDC] & LCDC_OBJ_ENABLE)
	{
		uint8_t sprite_number;
#if PEANUT_GB_HIGH_LCD_ACCURACY
		uint8_t number_of_sprites = 0;

		struct sprite_data sprites_to_render[MAX_SPRITES_LINE];

		/* Record number of sprites on the line being rendered, limited
		 * to the maximum number sprites that the Game Boy is able to
		 * render on each line (10 sprites). */
		for(sprite_number = 0;
				sprite_number < NUM_SPRITES;
				sprite_number++)
		{
			/* Sprite Y position. */
			uint8_t OY = gb->oam[4 * sprite_number + 0];
			/* Sprite X position. */
			uint8_t OX = gb->oam[4 * sprite_number + 1];

			/* If sprite isn't on this line, continue. */
			if (gb->hram_io[IO_LY] +
				(gb->hram_io[IO_LCDC] & LCDC_OBJ_SIZE ? 0 : 8) >= OY
					|| gb->hram_io[IO_LY] + 16 < OY)
				continue;

			struct sprite_data current;

			current.sprite_number = sprite_number;
			current.x = OX;

			uint8_t place;
			for (place = number_of_sprites; place != 0; place--)
			{
				if(compare_sprites(&sprites_to_render[place - 1], &current) < 0)
					break;
			}
			if(place >= MAX_SPRITES_LINE)
				continue;
<<<<<<< HEAD
			for (uint8_t i = number_of_sprites; i > place; --i) {
				sprites_to_render[i] = sprites_to_render[i - 1];
			}
			if(number_of_sprites <= MAX_SPRITES_LINE)
=======
			memmove(
				&sprites_to_render[place + 1],
				&sprites_to_render[place],
				(MAX_SPRITES_LINE - place - 1) * sizeof(current)
			);
			if(number_of_sprites < MAX_SPRITES_LINE)
>>>>>>> 9624c076
				number_of_sprites++;
			sprites_to_render[place] = current;
		}
#endif

		/* Render each sprite, from low priority to high priority. */
#if PEANUT_GB_HIGH_LCD_ACCURACY
		/* Render the top ten prioritised sprites on this scanline. */
		for(sprite_number = number_of_sprites - 1;
				sprite_number != 0xFF;
				sprite_number--)
		{
			uint8_t s = sprites_to_render[sprite_number].sprite_number;
#else
		for (sprite_number = NUM_SPRITES - 1;
			sprite_number != 0xFF;
			sprite_number--)
		{
			uint8_t s = sprite_number;
#endif
			uint8_t py, t1, t2, dir, start, end, shift, disp_x;
			/* Sprite Y position. */
			uint8_t OY = gb->oam[4 * s + 0];
			/* Sprite X position. */
			uint8_t OX = gb->oam[4 * s + 1];
			/* Sprite Tile/Pattern Number. */
			uint8_t OT = gb->oam[4 * s + 2]
				     & (gb->hram_io[IO_LCDC] & LCDC_OBJ_SIZE ? 0xFE : 0xFF);
			/* Additional attributes. */
			uint8_t OF = gb->oam[4 * s + 3];

#if !PEANUT_GB_HIGH_LCD_ACCURACY
			/* If sprite isn't on this line, continue. */
			if(gb->hram_io[IO_LY] +
					(gb->hram_io[IO_LCDC] & LCDC_OBJ_SIZE ? 0 : 8) >= OY ||
					gb->hram_io[IO_LY] + 16 < OY)
				continue;
#endif

			/* Continue if sprite not visible. */
			if(OX == 0 || OX >= 168)
				continue;

			// y flip
			py = gb->hram_io[IO_LY] - OY + 16;

			if(OF & OBJ_FLIP_Y)
				py = (gb->hram_io[IO_LCDC] & LCDC_OBJ_SIZE ? 15 : 7) - py;

			// fetch the tile
			t1 = gb->vram[VRAM_TILES_1 + OT * 0x10 + 2 * py];
			t2 = gb->vram[VRAM_TILES_1 + OT * 0x10 + 2 * py + 1];

			// handle x flip
			if(OF & OBJ_FLIP_X)
			{
				dir = 1;
				start = (OX < 8 ? 0 : OX - 8);
				end = MIN(OX, LCD_WIDTH);
				shift = 8 - OX + start;
			}
			else
			{
				dir = (uint8_t)-1;
				start = MIN(OX, LCD_WIDTH) - 1;
				end = (OX < 8 ? 0 : OX - 8) - 1;
				shift = OX - (start + 1);
			}

			// copy tile
			t1 >>= shift;
			t2 >>= shift;

			/* TODO: Put for loop within the to if statements
			 * because the BG priority bit will be the same for
			 * all the pixels in the tile. */
			for(disp_x = start; disp_x != end; disp_x += dir)
			{
				uint8_t c = (t1 & 0x1) | ((t2 & 0x1) << 1);
				// check transparency / sprite overlap / background overlap

				if(c && !(OF & OBJ_PRIORITY && !((pixels[disp_x] & 0x3) == gb->display.bg_palette[0])))
				{
					/* Set pixel colour. */
					pixels[disp_x] = (OF & OBJ_PALETTE)
						? gb->display.sp_palette[c + 4]
						: gb->display.sp_palette[c];
#if PEANUT_GB_12_COLOUR
					/* Set pixel palette (OBJ0 or OBJ1). */
					pixels[disp_x] |= (OF & OBJ_PALETTE);
#endif
				}

				t1 = t1 >> 1;
				t2 = t2 >> 1;
			}
		}
	}

	gb->display.lcd_draw_line(gb, pixels, gb->hram_io[IO_LY]);
}
#endif

/**
 * Internal function used to step the CPU.
 */
void __gb_step_cpu(struct gb_s *gb)
{
	uint8_t opcode;
	uint_fast16_t inst_cycles;
	static const uint8_t op_cycles[0x100] =
	{
		/* *INDENT-OFF* */
		/*0 1 2  3  4  5  6  7  8  9  A  B  C  D  E  F	*/
		4,12, 8, 8, 4, 4, 8, 4,20, 8, 8, 8, 4, 4, 8, 4,	/* 0x00 */
		4,12, 8, 8, 4, 4, 8, 4,12, 8, 8, 8, 4, 4, 8, 4,	/* 0x10 */
		8,12, 8, 8, 4, 4, 8, 4, 8, 8, 8, 8, 4, 4, 8, 4,	/* 0x20 */
		8,12, 8, 8,12,12,12, 4, 8, 8, 8, 8, 4, 4, 8, 4,	/* 0x30 */
		4, 4, 4, 4, 4, 4, 8, 4, 4, 4, 4, 4, 4, 4, 8, 4,	/* 0x40 */
		4, 4, 4, 4, 4, 4, 8, 4, 4, 4, 4, 4, 4, 4, 8, 4,	/* 0x50 */
		4, 4, 4, 4, 4, 4, 8, 4, 4, 4, 4, 4, 4, 4, 8, 4,	/* 0x60 */
		8, 8, 8, 8, 8, 8, 4, 8, 4, 4, 4, 4, 4, 4, 8, 4, /* 0x70 */
		4, 4, 4, 4, 4, 4, 8, 4, 4, 4, 4, 4, 4, 4, 8, 4,	/* 0x80 */
		4, 4, 4, 4, 4, 4, 8, 4, 4, 4, 4, 4, 4, 4, 8, 4,	/* 0x90 */
		4, 4, 4, 4, 4, 4, 8, 4, 4, 4, 4, 4, 4, 4, 8, 4,	/* 0xA0 */
		4, 4, 4, 4, 4, 4, 8, 4, 4, 4, 4, 4, 4, 4, 8, 4,	/* 0xB0 */
		8,12,12,16,12,16, 8,16, 8,16,12, 8,12,24, 8,16,	/* 0xC0 */
		8,12,12, 0,12,16, 8,16, 8,16,12, 0,12, 0, 8,16,	/* 0xD0 */
		12,12,8, 0, 0,16, 8,16,16, 4,16, 0, 0, 0, 8,16,	/* 0xE0 */
		12,12,8, 4, 0,16, 8,16,12, 8,16, 4, 0, 0, 8,16	/* 0xF0 */
		/* *INDENT-ON* */
	};
	static const uint_fast16_t TAC_CYCLES[4] = {1024, 16, 64, 256};

	/* Handle interrupts */
	/* If gb_halt is positive, then an interrupt must have occurred by the
	 * time we reach here, because on HALT, we jump to the next interrupt
	 * immediately. */
	while(gb->gb_halt || (gb->gb_ime &&
			gb->hram_io[IO_IF] & gb->hram_io[IO_IE] & ANY_INTR))
	{
		gb->gb_halt = false;

		if(!gb->gb_ime)
			break;

		/* Disable interrupts */
		gb->gb_ime = false;

		/* Push Program Counter */
		__gb_write(gb, --gb->cpu_reg.sp.reg, gb->cpu_reg.pc.bytes.p);
		__gb_write(gb, --gb->cpu_reg.sp.reg, gb->cpu_reg.pc.bytes.c);

		/* Call interrupt handler if required. */
		if(gb->hram_io[IO_IF] & gb->hram_io[IO_IE] & VBLANK_INTR)
		{
			gb->cpu_reg.pc.reg = VBLANK_INTR_ADDR;
			gb->hram_io[IO_IF] ^= VBLANK_INTR;
		}
		else if(gb->hram_io[IO_IF] & gb->hram_io[IO_IE] & LCDC_INTR)
		{
			gb->cpu_reg.pc.reg = LCDC_INTR_ADDR;
			gb->hram_io[IO_IF] ^= LCDC_INTR;
		}
		else if(gb->hram_io[IO_IF] & gb->hram_io[IO_IE] & TIMER_INTR)
		{
			gb->cpu_reg.pc.reg = TIMER_INTR_ADDR;
			gb->hram_io[IO_IF] ^= TIMER_INTR;
		}
		else if(gb->hram_io[IO_IF] & gb->hram_io[IO_IE] & SERIAL_INTR)
		{
			gb->cpu_reg.pc.reg = SERIAL_INTR_ADDR;
			gb->hram_io[IO_IF] ^= SERIAL_INTR;
		}
		else if(gb->hram_io[IO_IF] & gb->hram_io[IO_IE] & CONTROL_INTR)
		{
			gb->cpu_reg.pc.reg = CONTROL_INTR_ADDR;
			gb->hram_io[IO_IF] ^= CONTROL_INTR;
		}

		break;
	}

	/* Obtain opcode */
	opcode = __gb_read(gb, gb->cpu_reg.pc.reg++);
	inst_cycles = op_cycles[opcode];

	/* Execute opcode */
	switch(opcode)
	{
	case 0x00: /* NOP */
		break;

	case 0x01: /* LD BC, imm */
		gb->cpu_reg.bc.bytes.c = __gb_read(gb, gb->cpu_reg.pc.reg++);
		gb->cpu_reg.bc.bytes.b = __gb_read(gb, gb->cpu_reg.pc.reg++);
		break;

	case 0x02: /* LD (BC), A */
		__gb_write(gb, gb->cpu_reg.bc.reg, gb->cpu_reg.a);
		break;

	case 0x03: /* INC BC */
		gb->cpu_reg.bc.reg++;
		break;

	case 0x04: /* INC B */
		PGB_INSTR_INC_R8(gb->cpu_reg.bc.bytes.b);
		break;

	case 0x05: /* DEC B */
		PGB_INSTR_DEC_R8(gb->cpu_reg.bc.bytes.b);
		break;

	case 0x06: /* LD B, imm */
		gb->cpu_reg.bc.bytes.b = __gb_read(gb, gb->cpu_reg.pc.reg++);
		break;

	case 0x07: /* RLCA */
		gb->cpu_reg.a = (gb->cpu_reg.a << 1) | (gb->cpu_reg.a >> 7);
		gb->cpu_reg.f.reg = 0;
		gb->cpu_reg.f.f_bits.c = (gb->cpu_reg.a & 0x01);
		break;

	case 0x08: /* LD (imm), SP */
	{
		uint8_t h, l;
		uint16_t temp;
		l = __gb_read(gb, gb->cpu_reg.pc.reg++);
		h = __gb_read(gb, gb->cpu_reg.pc.reg++);
		temp = PEANUT_GB_U8_TO_U16(h,l);
		__gb_write(gb, temp++, gb->cpu_reg.sp.bytes.p);
		__gb_write(gb, temp, gb->cpu_reg.sp.bytes.s);
		break;
	}

	case 0x09: /* ADD HL, BC */
	{
		uint_fast32_t temp = gb->cpu_reg.hl.reg + gb->cpu_reg.bc.reg;
		gb->cpu_reg.f.f_bits.n = 0;
		gb->cpu_reg.f.f_bits.h =
			(temp ^ gb->cpu_reg.hl.reg ^ gb->cpu_reg.bc.reg) & 0x1000 ? 1 : 0;
		gb->cpu_reg.f.f_bits.c = (temp & 0xFFFF0000) ? 1 : 0;
		gb->cpu_reg.hl.reg = (temp & 0x0000FFFF);
		break;
	}

	case 0x0A: /* LD A, (BC) */
		gb->cpu_reg.a = __gb_read(gb, gb->cpu_reg.bc.reg);
		break;

	case 0x0B: /* DEC BC */
		gb->cpu_reg.bc.reg--;
		break;

	case 0x0C: /* INC C */
		PGB_INSTR_INC_R8(gb->cpu_reg.bc.bytes.c);
		break;

	case 0x0D: /* DEC C */
		PGB_INSTR_DEC_R8(gb->cpu_reg.bc.bytes.c);
		break;

	case 0x0E: /* LD C, imm */
		gb->cpu_reg.bc.bytes.c = __gb_read(gb, gb->cpu_reg.pc.reg++);
		break;

	case 0x0F: /* RRCA */
		gb->cpu_reg.f.reg = 0;
		gb->cpu_reg.f.f_bits.c = gb->cpu_reg.a & 0x01;
		gb->cpu_reg.a = (gb->cpu_reg.a >> 1) | (gb->cpu_reg.a << 7);
		break;

	case 0x10: /* STOP */
		//gb->gb_halt = true;
		break;

	case 0x11: /* LD DE, imm */
		gb->cpu_reg.de.bytes.e = __gb_read(gb, gb->cpu_reg.pc.reg++);
		gb->cpu_reg.de.bytes.d = __gb_read(gb, gb->cpu_reg.pc.reg++);
		break;

	case 0x12: /* LD (DE), A */
		__gb_write(gb, gb->cpu_reg.de.reg, gb->cpu_reg.a);
		break;

	case 0x13: /* INC DE */
		gb->cpu_reg.de.reg++;
		break;

	case 0x14: /* INC D */
		PGB_INSTR_INC_R8(gb->cpu_reg.de.bytes.d);
		break;

	case 0x15: /* DEC D */
		PGB_INSTR_DEC_R8(gb->cpu_reg.de.bytes.d);
		break;

	case 0x16: /* LD D, imm */
		gb->cpu_reg.de.bytes.d = __gb_read(gb, gb->cpu_reg.pc.reg++);
		break;

	case 0x17: /* RLA */
	{
		uint8_t temp = gb->cpu_reg.a;
		gb->cpu_reg.a = (gb->cpu_reg.a << 1) | gb->cpu_reg.f.f_bits.c;
		gb->cpu_reg.f.reg = 0;
		gb->cpu_reg.f.f_bits.c = (temp >> 7) & 0x01;
		break;
	}

	case 0x18: /* JR imm */
	{
		int8_t temp = (int8_t) __gb_read(gb, gb->cpu_reg.pc.reg++);
		gb->cpu_reg.pc.reg += temp;
		break;
	}

	case 0x19: /* ADD HL, DE */
	{
		uint_fast32_t temp = gb->cpu_reg.hl.reg + gb->cpu_reg.de.reg;
		gb->cpu_reg.f.f_bits.n = 0;
		gb->cpu_reg.f.f_bits.h =
			(temp ^ gb->cpu_reg.hl.reg ^ gb->cpu_reg.de.reg) & 0x1000 ? 1 : 0;
		gb->cpu_reg.f.f_bits.c = (temp & 0xFFFF0000) ? 1 : 0;
		gb->cpu_reg.hl.reg = (temp & 0x0000FFFF);
		break;
	}

	case 0x1A: /* LD A, (DE) */
		gb->cpu_reg.a = __gb_read(gb, gb->cpu_reg.de.reg);
		break;

	case 0x1B: /* DEC DE */
		gb->cpu_reg.de.reg--;
		break;

	case 0x1C: /* INC E */
		PGB_INSTR_INC_R8(gb->cpu_reg.de.bytes.e);
		break;

	case 0x1D: /* DEC E */
		PGB_INSTR_DEC_R8(gb->cpu_reg.de.bytes.e);
		break;

	case 0x1E: /* LD E, imm */
		gb->cpu_reg.de.bytes.e = __gb_read(gb, gb->cpu_reg.pc.reg++);
		break;

	case 0x1F: /* RRA */
	{
		uint8_t temp = gb->cpu_reg.a;
		gb->cpu_reg.a = gb->cpu_reg.a >> 1 | (gb->cpu_reg.f.f_bits.c << 7);
		gb->cpu_reg.f.reg = 0;
		gb->cpu_reg.f.f_bits.c = temp & 0x1;
		break;
	}

	case 0x20: /* JR NZ, imm */
		if(!gb->cpu_reg.f.f_bits.z)
		{
			int8_t temp = (int8_t) __gb_read(gb, gb->cpu_reg.pc.reg++);
			gb->cpu_reg.pc.reg += temp;
			inst_cycles += 4;
		}
		else
			gb->cpu_reg.pc.reg++;

		break;

	case 0x21: /* LD HL, imm */
		gb->cpu_reg.hl.bytes.l = __gb_read(gb, gb->cpu_reg.pc.reg++);
		gb->cpu_reg.hl.bytes.h = __gb_read(gb, gb->cpu_reg.pc.reg++);
		break;

	case 0x22: /* LDI (HL), A */
		__gb_write(gb, gb->cpu_reg.hl.reg, gb->cpu_reg.a);
		gb->cpu_reg.hl.reg++;
		break;

	case 0x23: /* INC HL */
		gb->cpu_reg.hl.reg++;
		break;

	case 0x24: /* INC H */
		PGB_INSTR_INC_R8(gb->cpu_reg.hl.bytes.h);
		break;

	case 0x25: /* DEC H */
		PGB_INSTR_DEC_R8(gb->cpu_reg.hl.bytes.h);
		break;

	case 0x26: /* LD H, imm */
		gb->cpu_reg.hl.bytes.h = __gb_read(gb, gb->cpu_reg.pc.reg++);
		break;

	case 0x27: /* DAA */
	{
		/* The following is from SameBoy. MIT License. */
		int16_t a = gb->cpu_reg.a;

		if(gb->cpu_reg.f.f_bits.n)
		{
			if(gb->cpu_reg.f.f_bits.h)
				a = (a - 0x06) & 0xFF;

			if(gb->cpu_reg.f.f_bits.c)
				a -= 0x60;
		}
		else
		{
			if(gb->cpu_reg.f.f_bits.h || (a & 0x0F) > 9)
				a += 0x06;

			if(gb->cpu_reg.f.f_bits.c || a > 0x9F)
				a += 0x60;
		}

		if((a & 0x100) == 0x100)
			gb->cpu_reg.f.f_bits.c = 1;

		gb->cpu_reg.a = a;
		gb->cpu_reg.f.f_bits.z = (gb->cpu_reg.a == 0);
		gb->cpu_reg.f.f_bits.h = 0;

		break;
	}

	case 0x28: /* JR Z, imm */
		if(gb->cpu_reg.f.f_bits.z)
		{
			int8_t temp = (int8_t) __gb_read(gb, gb->cpu_reg.pc.reg++);
			gb->cpu_reg.pc.reg += temp;
			inst_cycles += 4;
		}
		else
			gb->cpu_reg.pc.reg++;

		break;

	case 0x29: /* ADD HL, HL */
	{
		gb->cpu_reg.f.f_bits.c = (gb->cpu_reg.hl.reg & 0x8000) > 0;
		gb->cpu_reg.hl.reg <<= 1;
		gb->cpu_reg.f.f_bits.n = 0;
		gb->cpu_reg.f.f_bits.h = (gb->cpu_reg.hl.reg & 0x1000) > 0;
		break;
	}

	case 0x2A: /* LD A, (HL+) */
		gb->cpu_reg.a = __gb_read(gb, gb->cpu_reg.hl.reg++);
		break;

	case 0x2B: /* DEC HL */
		gb->cpu_reg.hl.reg--;
		break;

	case 0x2C: /* INC L */
		PGB_INSTR_INC_R8(gb->cpu_reg.hl.bytes.l);
		break;

	case 0x2D: /* DEC L */
		PGB_INSTR_DEC_R8(gb->cpu_reg.hl.bytes.l);
		break;

	case 0x2E: /* LD L, imm */
		gb->cpu_reg.hl.bytes.l = __gb_read(gb, gb->cpu_reg.pc.reg++);
		break;

	case 0x2F: /* CPL */
		gb->cpu_reg.a = ~gb->cpu_reg.a;
		gb->cpu_reg.f.f_bits.n = 1;
		gb->cpu_reg.f.f_bits.h = 1;
		break;

	case 0x30: /* JR NC, imm */
		if(!gb->cpu_reg.f.f_bits.c)
		{
			int8_t temp = (int8_t) __gb_read(gb, gb->cpu_reg.pc.reg++);
			gb->cpu_reg.pc.reg += temp;
			inst_cycles += 4;
		}
		else
			gb->cpu_reg.pc.reg++;

		break;

	case 0x31: /* LD SP, imm */
		gb->cpu_reg.sp.bytes.p = __gb_read(gb, gb->cpu_reg.pc.reg++);
		gb->cpu_reg.sp.bytes.s = __gb_read(gb, gb->cpu_reg.pc.reg++);
		break;

	case 0x32: /* LD (HL), A */
		__gb_write(gb, gb->cpu_reg.hl.reg, gb->cpu_reg.a);
		gb->cpu_reg.hl.reg--;
		break;

	case 0x33: /* INC SP */
		gb->cpu_reg.sp.reg++;
		break;

	case 0x34: /* INC (HL) */
	{
		uint8_t temp = __gb_read(gb, gb->cpu_reg.hl.reg);
		PGB_INSTR_INC_R8(temp);
		__gb_write(gb, gb->cpu_reg.hl.reg, temp);
		break;
	}

	case 0x35: /* DEC (HL) */
	{
		uint8_t temp = __gb_read(gb, gb->cpu_reg.hl.reg);
		PGB_INSTR_DEC_R8(temp);
		__gb_write(gb, gb->cpu_reg.hl.reg, temp);
		break;
	}

	case 0x36: /* LD (HL), imm */
		__gb_write(gb, gb->cpu_reg.hl.reg, __gb_read(gb, gb->cpu_reg.pc.reg++));
		break;

	case 0x37: /* SCF */
		gb->cpu_reg.f.f_bits.n = 0;
		gb->cpu_reg.f.f_bits.h = 0;
		gb->cpu_reg.f.f_bits.c = 1;
		break;

	case 0x38: /* JR C, imm */
		if(gb->cpu_reg.f.f_bits.c)
		{
			int8_t temp = (int8_t) __gb_read(gb, gb->cpu_reg.pc.reg++);
			gb->cpu_reg.pc.reg += temp;
			inst_cycles += 4;
		}
		else
			gb->cpu_reg.pc.reg++;

		break;

	case 0x39: /* ADD HL, SP */
	{
		uint_fast32_t temp = gb->cpu_reg.hl.reg + gb->cpu_reg.sp.reg;
		gb->cpu_reg.f.f_bits.n = 0;
		gb->cpu_reg.f.f_bits.h =
			((gb->cpu_reg.hl.reg & 0xFFF) + (gb->cpu_reg.sp.reg & 0xFFF)) & 0x1000 ? 1 : 0;
		gb->cpu_reg.f.f_bits.c = temp & 0x10000 ? 1 : 0;
		gb->cpu_reg.hl.reg = (uint16_t)temp;
		break;
	}

	case 0x3A: /* LD A, (HL) */
		gb->cpu_reg.a = __gb_read(gb, gb->cpu_reg.hl.reg--);
		break;

	case 0x3B: /* DEC SP */
		gb->cpu_reg.sp.reg--;
		break;

	case 0x3C: /* INC A */
		PGB_INSTR_INC_R8(gb->cpu_reg.a);
		break;

	case 0x3D: /* DEC A */
		PGB_INSTR_DEC_R8(gb->cpu_reg.a);
		break;

	case 0x3E: /* LD A, imm */
		gb->cpu_reg.a = __gb_read(gb, gb->cpu_reg.pc.reg++);
		break;

	case 0x3F: /* CCF */
		gb->cpu_reg.f.f_bits.n = 0;
		gb->cpu_reg.f.f_bits.h = 0;
		gb->cpu_reg.f.f_bits.c = ~gb->cpu_reg.f.f_bits.c;
		break;

	case 0x40: /* LD B, B */
		break;

	case 0x41: /* LD B, C */
		gb->cpu_reg.bc.bytes.b = gb->cpu_reg.bc.bytes.c;
		break;

	case 0x42: /* LD B, D */
		gb->cpu_reg.bc.bytes.b = gb->cpu_reg.de.bytes.d;
		break;

	case 0x43: /* LD B, E */
		gb->cpu_reg.bc.bytes.b = gb->cpu_reg.de.bytes.e;
		break;

	case 0x44: /* LD B, H */
		gb->cpu_reg.bc.bytes.b = gb->cpu_reg.hl.bytes.h;
		break;

	case 0x45: /* LD B, L */
		gb->cpu_reg.bc.bytes.b = gb->cpu_reg.hl.bytes.l;
		break;

	case 0x46: /* LD B, (HL) */
		gb->cpu_reg.bc.bytes.b = __gb_read(gb, gb->cpu_reg.hl.reg);
		break;

	case 0x47: /* LD B, A */
		gb->cpu_reg.bc.bytes.b = gb->cpu_reg.a;
		break;

	case 0x48: /* LD C, B */
		gb->cpu_reg.bc.bytes.c = gb->cpu_reg.bc.bytes.b;
		break;

	case 0x49: /* LD C, C */
		break;

	case 0x4A: /* LD C, D */
		gb->cpu_reg.bc.bytes.c = gb->cpu_reg.de.bytes.d;
		break;

	case 0x4B: /* LD C, E */
		gb->cpu_reg.bc.bytes.c = gb->cpu_reg.de.bytes.e;
		break;

	case 0x4C: /* LD C, H */
		gb->cpu_reg.bc.bytes.c = gb->cpu_reg.hl.bytes.h;
		break;

	case 0x4D: /* LD C, L */
		gb->cpu_reg.bc.bytes.c = gb->cpu_reg.hl.bytes.l;
		break;

	case 0x4E: /* LD C, (HL) */
		gb->cpu_reg.bc.bytes.c = __gb_read(gb, gb->cpu_reg.hl.reg);
		break;

	case 0x4F: /* LD C, A */
		gb->cpu_reg.bc.bytes.c = gb->cpu_reg.a;
		break;

	case 0x50: /* LD D, B */
		gb->cpu_reg.de.bytes.d = gb->cpu_reg.bc.bytes.b;
		break;

	case 0x51: /* LD D, C */
		gb->cpu_reg.de.bytes.d = gb->cpu_reg.bc.bytes.c;
		break;

	case 0x52: /* LD D, D */
		break;

	case 0x53: /* LD D, E */
		gb->cpu_reg.de.bytes.d = gb->cpu_reg.de.bytes.e;
		break;

	case 0x54: /* LD D, H */
		gb->cpu_reg.de.bytes.d = gb->cpu_reg.hl.bytes.h;
		break;

	case 0x55: /* LD D, L */
		gb->cpu_reg.de.bytes.d = gb->cpu_reg.hl.bytes.l;
		break;

	case 0x56: /* LD D, (HL) */
		gb->cpu_reg.de.bytes.d = __gb_read(gb, gb->cpu_reg.hl.reg);
		break;

	case 0x57: /* LD D, A */
		gb->cpu_reg.de.bytes.d = gb->cpu_reg.a;
		break;

	case 0x58: /* LD E, B */
		gb->cpu_reg.de.bytes.e = gb->cpu_reg.bc.bytes.b;
		break;

	case 0x59: /* LD E, C */
		gb->cpu_reg.de.bytes.e = gb->cpu_reg.bc.bytes.c;
		break;

	case 0x5A: /* LD E, D */
		gb->cpu_reg.de.bytes.e = gb->cpu_reg.de.bytes.d;
		break;

	case 0x5B: /* LD E, E */
		break;

	case 0x5C: /* LD E, H */
		gb->cpu_reg.de.bytes.e = gb->cpu_reg.hl.bytes.h;
		break;

	case 0x5D: /* LD E, L */
		gb->cpu_reg.de.bytes.e = gb->cpu_reg.hl.bytes.l;
		break;

	case 0x5E: /* LD E, (HL) */
		gb->cpu_reg.de.bytes.e = __gb_read(gb, gb->cpu_reg.hl.reg);
		break;

	case 0x5F: /* LD E, A */
		gb->cpu_reg.de.bytes.e = gb->cpu_reg.a;
		break;

	case 0x60: /* LD H, B */
		gb->cpu_reg.hl.bytes.h = gb->cpu_reg.bc.bytes.b;
		break;

	case 0x61: /* LD H, C */
		gb->cpu_reg.hl.bytes.h = gb->cpu_reg.bc.bytes.c;
		break;

	case 0x62: /* LD H, D */
		gb->cpu_reg.hl.bytes.h = gb->cpu_reg.de.bytes.d;
		break;

	case 0x63: /* LD H, E */
		gb->cpu_reg.hl.bytes.h = gb->cpu_reg.de.bytes.e;
		break;

	case 0x64: /* LD H, H */
		break;

	case 0x65: /* LD H, L */
		gb->cpu_reg.hl.bytes.h = gb->cpu_reg.hl.bytes.l;
		break;

	case 0x66: /* LD H, (HL) */
		gb->cpu_reg.hl.bytes.h = __gb_read(gb, gb->cpu_reg.hl.reg);
		break;

	case 0x67: /* LD H, A */
		gb->cpu_reg.hl.bytes.h = gb->cpu_reg.a;
		break;

	case 0x68: /* LD L, B */
		gb->cpu_reg.hl.bytes.l = gb->cpu_reg.bc.bytes.b;
		break;

	case 0x69: /* LD L, C */
		gb->cpu_reg.hl.bytes.l = gb->cpu_reg.bc.bytes.c;
		break;

	case 0x6A: /* LD L, D */
		gb->cpu_reg.hl.bytes.l = gb->cpu_reg.de.bytes.d;
		break;

	case 0x6B: /* LD L, E */
		gb->cpu_reg.hl.bytes.l = gb->cpu_reg.de.bytes.e;
		break;

	case 0x6C: /* LD L, H */
		gb->cpu_reg.hl.bytes.l = gb->cpu_reg.hl.bytes.h;
		break;

	case 0x6D: /* LD L, L */
		break;

	case 0x6E: /* LD L, (HL) */
		gb->cpu_reg.hl.bytes.l = __gb_read(gb, gb->cpu_reg.hl.reg);
		break;

	case 0x6F: /* LD L, A */
		gb->cpu_reg.hl.bytes.l = gb->cpu_reg.a;
		break;

	case 0x70: /* LD (HL), B */
		__gb_write(gb, gb->cpu_reg.hl.reg, gb->cpu_reg.bc.bytes.b);
		break;

	case 0x71: /* LD (HL), C */
		__gb_write(gb, gb->cpu_reg.hl.reg, gb->cpu_reg.bc.bytes.c);
		break;

	case 0x72: /* LD (HL), D */
		__gb_write(gb, gb->cpu_reg.hl.reg, gb->cpu_reg.de.bytes.d);
		break;

	case 0x73: /* LD (HL), E */
		__gb_write(gb, gb->cpu_reg.hl.reg, gb->cpu_reg.de.bytes.e);
		break;

	case 0x74: /* LD (HL), H */
		__gb_write(gb, gb->cpu_reg.hl.reg, gb->cpu_reg.hl.bytes.h);
		break;

	case 0x75: /* LD (HL), L */
		__gb_write(gb, gb->cpu_reg.hl.reg, gb->cpu_reg.hl.bytes.l);
		break;

	case 0x76: /* HALT */
	{
		int_fast16_t halt_cycles = INT_FAST16_MAX;

		/* TODO: Emulate HALT bug? */
		gb->gb_halt = true;

		if(gb->hram_io[IO_SC] & SERIAL_SC_TX_START)
		{
			int serial_cycles = SERIAL_CYCLES -
				gb->counter.serial_count;

			if(serial_cycles < halt_cycles)
				halt_cycles = serial_cycles;
		}

		if(gb->hram_io[IO_TAC] & IO_TAC_ENABLE_MASK)
		{
			int tac_cycles = TAC_CYCLES[gb->hram_io[IO_TAC] & IO_TAC_RATE_MASK] -
				gb->counter.tima_count;

			if(tac_cycles < halt_cycles)
				halt_cycles = tac_cycles;
		}

		if((gb->hram_io[IO_LCDC] & LCDC_ENABLE))
		{
			int lcd_cycles;

			/* If LCD is in HBlank, calculate the number of cycles
			 * until the end of HBlank and the start of mode 2 or
			 * mode 1. */
			if((gb->hram_io[IO_STAT] & STAT_MODE) == IO_STAT_MODE_HBLANK)
			{
				lcd_cycles = LCD_MODE0_HBLANK_MAX_DRUATION - gb->counter.lcd_count;
			}
			else if((gb->hram_io[IO_STAT] & STAT_MODE) == IO_STAT_MODE_OAM_SCAN)
			{
				lcd_cycles = LCD_MODE3_LCD_DRAW_MIN_DURATION - gb->counter.lcd_count;
			}
			else if((gb->hram_io[IO_STAT] & STAT_MODE) == IO_STAT_MODE_LCD_DRAW)
			{
				lcd_cycles = LCD_MODE0_HBLANK_MAX_DRUATION - gb->counter.lcd_count;
			}
			else
			{
				/* VBlank */
				lcd_cycles = LCD_LINE_CYCLES - gb->counter.lcd_count;
			}

			if(lcd_cycles < halt_cycles)
				halt_cycles = lcd_cycles;
		}

		/* Some halt cycles may already be very high, so make sure we
		 * don't underflow here. */
		if(halt_cycles <= 0)
			halt_cycles = 4;

		inst_cycles = (uint_fast16_t)halt_cycles;
		break;
	}

	case 0x77: /* LD (HL), A */
		__gb_write(gb, gb->cpu_reg.hl.reg, gb->cpu_reg.a);
		break;

	case 0x78: /* LD A, B */
		gb->cpu_reg.a = gb->cpu_reg.bc.bytes.b;
		break;

	case 0x79: /* LD A, C */
		gb->cpu_reg.a = gb->cpu_reg.bc.bytes.c;
		break;

	case 0x7A: /* LD A, D */
		gb->cpu_reg.a = gb->cpu_reg.de.bytes.d;
		break;

	case 0x7B: /* LD A, E */
		gb->cpu_reg.a = gb->cpu_reg.de.bytes.e;
		break;

	case 0x7C: /* LD A, H */
		gb->cpu_reg.a = gb->cpu_reg.hl.bytes.h;
		break;

	case 0x7D: /* LD A, L */
		gb->cpu_reg.a = gb->cpu_reg.hl.bytes.l;
		break;

	case 0x7E: /* LD A, (HL) */
		gb->cpu_reg.a = __gb_read(gb, gb->cpu_reg.hl.reg);
		break;

	case 0x7F: /* LD A, A */
		break;

	case 0x80: /* ADD A, B */
		PGB_INSTR_ADC_R8(gb->cpu_reg.bc.bytes.b, 0);
		break;

	case 0x81: /* ADD A, C */
		PGB_INSTR_ADC_R8(gb->cpu_reg.bc.bytes.c, 0);
		break;

	case 0x82: /* ADD A, D */
		PGB_INSTR_ADC_R8(gb->cpu_reg.de.bytes.d, 0);
		break;

	case 0x83: /* ADD A, E */
		PGB_INSTR_ADC_R8(gb->cpu_reg.de.bytes.e, 0);
		break;

	case 0x84: /* ADD A, H */
		PGB_INSTR_ADC_R8(gb->cpu_reg.hl.bytes.h, 0);
		break;

	case 0x85: /* ADD A, L */
		PGB_INSTR_ADC_R8(gb->cpu_reg.hl.bytes.l, 0);
		break;

	case 0x86: /* ADD A, (HL) */
		PGB_INSTR_ADC_R8(__gb_read(gb, gb->cpu_reg.hl.reg), 0);
		break;

	case 0x87: /* ADD A, A */
		PGB_INSTR_ADC_R8(gb->cpu_reg.a, 0);
		break;

	case 0x88: /* ADC A, B */
		PGB_INSTR_ADC_R8(gb->cpu_reg.bc.bytes.b, gb->cpu_reg.f.f_bits.c);
		break;

	case 0x89: /* ADC A, C */
		PGB_INSTR_ADC_R8(gb->cpu_reg.bc.bytes.c, gb->cpu_reg.f.f_bits.c);
		break;

	case 0x8A: /* ADC A, D */
		PGB_INSTR_ADC_R8(gb->cpu_reg.de.bytes.d, gb->cpu_reg.f.f_bits.c);
		break;

	case 0x8B: /* ADC A, E */
		PGB_INSTR_ADC_R8(gb->cpu_reg.de.bytes.e, gb->cpu_reg.f.f_bits.c);
		break;

	case 0x8C: /* ADC A, H */
		PGB_INSTR_ADC_R8(gb->cpu_reg.hl.bytes.h, gb->cpu_reg.f.f_bits.c);
		break;

	case 0x8D: /* ADC A, L */
		PGB_INSTR_ADC_R8(gb->cpu_reg.hl.bytes.l, gb->cpu_reg.f.f_bits.c);
		break;

	case 0x8E: /* ADC A, (HL) */
		PGB_INSTR_ADC_R8(__gb_read(gb, gb->cpu_reg.hl.reg), gb->cpu_reg.f.f_bits.c);
		break;

	case 0x8F: /* ADC A, A */
		PGB_INSTR_ADC_R8(gb->cpu_reg.a, gb->cpu_reg.f.f_bits.c);
		break;

	case 0x90: /* SUB B */
		PGB_INSTR_SBC_R8(gb->cpu_reg.bc.bytes.b, 0);
		break;

	case 0x91: /* SUB C */
		PGB_INSTR_SBC_R8(gb->cpu_reg.bc.bytes.c, 0);
		break;

	case 0x92: /* SUB D */
		PGB_INSTR_SBC_R8(gb->cpu_reg.de.bytes.d, 0);
		break;

	case 0x93: /* SUB E */
		PGB_INSTR_SBC_R8(gb->cpu_reg.de.bytes.e, 0);
		break;

	case 0x94: /* SUB H */
		PGB_INSTR_SBC_R8(gb->cpu_reg.hl.bytes.h, 0);
		break;

	case 0x95: /* SUB L */
		PGB_INSTR_SBC_R8(gb->cpu_reg.hl.bytes.l, 0);
		break;

	case 0x96: /* SUB (HL) */
		PGB_INSTR_SBC_R8(__gb_read(gb, gb->cpu_reg.hl.reg), 0);
		break;

	case 0x97: /* SUB A */
		gb->cpu_reg.a = 0;
		gb->cpu_reg.f.reg = 0;
		gb->cpu_reg.f.f_bits.z = 1;
		gb->cpu_reg.f.f_bits.n = 1;
		break;

	case 0x98: /* SBC A, B */
		PGB_INSTR_SBC_R8(gb->cpu_reg.bc.bytes.b, gb->cpu_reg.f.f_bits.c);
		break;

	case 0x99: /* SBC A, C */
		PGB_INSTR_SBC_R8(gb->cpu_reg.bc.bytes.c, gb->cpu_reg.f.f_bits.c);
		break;

	case 0x9A: /* SBC A, D */
		PGB_INSTR_SBC_R8(gb->cpu_reg.de.bytes.d, gb->cpu_reg.f.f_bits.c);
		break;

	case 0x9B: /* SBC A, E */
		PGB_INSTR_SBC_R8(gb->cpu_reg.de.bytes.e, gb->cpu_reg.f.f_bits.c);
		break;

	case 0x9C: /* SBC A, H */
		PGB_INSTR_SBC_R8(gb->cpu_reg.hl.bytes.h, gb->cpu_reg.f.f_bits.c);
		break;

	case 0x9D: /* SBC A, L */
		PGB_INSTR_SBC_R8(gb->cpu_reg.hl.bytes.l, gb->cpu_reg.f.f_bits.c);
		break;

	case 0x9E: /* SBC A, (HL) */
		PGB_INSTR_SBC_R8(__gb_read(gb, gb->cpu_reg.hl.reg), gb->cpu_reg.f.f_bits.c);
		break;

	case 0x9F: /* SBC A, A */
		gb->cpu_reg.a = gb->cpu_reg.f.f_bits.c ? 0xFF : 0x00;
		gb->cpu_reg.f.f_bits.z = !gb->cpu_reg.f.f_bits.c;
		gb->cpu_reg.f.f_bits.n = 1;
		gb->cpu_reg.f.f_bits.h = gb->cpu_reg.f.f_bits.c;
		break;

	case 0xA0: /* AND B */
		PGB_INSTR_AND_R8(gb->cpu_reg.bc.bytes.b);
		break;

	case 0xA1: /* AND C */
		PGB_INSTR_AND_R8(gb->cpu_reg.bc.bytes.c);
		break;

	case 0xA2: /* AND D */
		PGB_INSTR_AND_R8(gb->cpu_reg.de.bytes.d);
		break;

	case 0xA3: /* AND E */
		PGB_INSTR_AND_R8(gb->cpu_reg.de.bytes.e);
		break;

	case 0xA4: /* AND H */
		PGB_INSTR_AND_R8(gb->cpu_reg.hl.bytes.h);
		break;

	case 0xA5: /* AND L */
		PGB_INSTR_AND_R8(gb->cpu_reg.hl.bytes.l);
		break;

	case 0xA6: /* AND (HL) */
		PGB_INSTR_AND_R8(__gb_read(gb, gb->cpu_reg.hl.reg));
		break;

	case 0xA7: /* AND A */
		PGB_INSTR_AND_R8(gb->cpu_reg.a);
		break;

	case 0xA8: /* XOR B */
		PGB_INSTR_XOR_R8(gb->cpu_reg.bc.bytes.b);
		break;

	case 0xA9: /* XOR C */
		PGB_INSTR_XOR_R8(gb->cpu_reg.bc.bytes.c);
		break;

	case 0xAA: /* XOR D */
		PGB_INSTR_XOR_R8(gb->cpu_reg.de.bytes.d);
		break;

	case 0xAB: /* XOR E */
		PGB_INSTR_XOR_R8(gb->cpu_reg.de.bytes.e);
		break;

	case 0xAC: /* XOR H */
		PGB_INSTR_XOR_R8(gb->cpu_reg.hl.bytes.h);
		break;

	case 0xAD: /* XOR L */
		PGB_INSTR_XOR_R8(gb->cpu_reg.hl.bytes.l);
		break;

	case 0xAE: /* XOR (HL) */
		PGB_INSTR_XOR_R8(__gb_read(gb, gb->cpu_reg.hl.reg));
		break;

	case 0xAF: /* XOR A */
		PGB_INSTR_XOR_R8(gb->cpu_reg.a);
		break;

	case 0xB0: /* OR B */
		PGB_INSTR_OR_R8(gb->cpu_reg.bc.bytes.b);
		break;

	case 0xB1: /* OR C */
		PGB_INSTR_OR_R8(gb->cpu_reg.bc.bytes.c);
		break;

	case 0xB2: /* OR D */
		PGB_INSTR_OR_R8(gb->cpu_reg.de.bytes.d);
		break;

	case 0xB3: /* OR E */
		PGB_INSTR_OR_R8(gb->cpu_reg.de.bytes.e);
		break;

	case 0xB4: /* OR H */
		PGB_INSTR_OR_R8(gb->cpu_reg.hl.bytes.h);
		break;

	case 0xB5: /* OR L */
		PGB_INSTR_OR_R8(gb->cpu_reg.hl.bytes.l);
		break;

	case 0xB6: /* OR (HL) */
		PGB_INSTR_OR_R8(__gb_read(gb, gb->cpu_reg.hl.reg));
		break;

	case 0xB7: /* OR A */
		PGB_INSTR_OR_R8(gb->cpu_reg.a);
		break;

	case 0xB8: /* CP B */
		PGB_INSTR_CP_R8(gb->cpu_reg.bc.bytes.b);
		break;

	case 0xB9: /* CP C */
		PGB_INSTR_CP_R8(gb->cpu_reg.bc.bytes.c);
		break;

	case 0xBA: /* CP D */
		PGB_INSTR_CP_R8(gb->cpu_reg.de.bytes.d);
		break;

	case 0xBB: /* CP E */
		PGB_INSTR_CP_R8(gb->cpu_reg.de.bytes.e);
		break;

	case 0xBC: /* CP H */
		PGB_INSTR_CP_R8(gb->cpu_reg.hl.bytes.h);
		break;

	case 0xBD: /* CP L */
		PGB_INSTR_CP_R8(gb->cpu_reg.hl.bytes.l);
		break;

	case 0xBE: /* CP (HL) */
		PGB_INSTR_CP_R8(__gb_read(gb, gb->cpu_reg.hl.reg));
		break;

	case 0xBF: /* CP A */
		gb->cpu_reg.f.reg = 0;
		gb->cpu_reg.f.f_bits.z = 1;
		gb->cpu_reg.f.f_bits.n = 1;
		break;

	case 0xC0: /* RET NZ */
		if(!gb->cpu_reg.f.f_bits.z)
		{
			gb->cpu_reg.pc.bytes.c = __gb_read(gb, gb->cpu_reg.sp.reg++);
			gb->cpu_reg.pc.bytes.p = __gb_read(gb, gb->cpu_reg.sp.reg++);
			inst_cycles += 12;
		}

		break;

	case 0xC1: /* POP BC */
		gb->cpu_reg.bc.bytes.c = __gb_read(gb, gb->cpu_reg.sp.reg++);
		gb->cpu_reg.bc.bytes.b = __gb_read(gb, gb->cpu_reg.sp.reg++);
		break;

	case 0xC2: /* JP NZ, imm */
		if(!gb->cpu_reg.f.f_bits.z)
		{
			uint8_t p, c;
			c = __gb_read(gb, gb->cpu_reg.pc.reg++);
			p = __gb_read(gb, gb->cpu_reg.pc.reg);
			gb->cpu_reg.pc.bytes.c = c;
			gb->cpu_reg.pc.bytes.p = p;
			inst_cycles += 4;
		}
		else
			gb->cpu_reg.pc.reg += 2;

		break;

	case 0xC3: /* JP imm */
	{
		uint8_t p, c;
		c = __gb_read(gb, gb->cpu_reg.pc.reg++);
		p = __gb_read(gb, gb->cpu_reg.pc.reg);
		gb->cpu_reg.pc.bytes.c = c;
		gb->cpu_reg.pc.bytes.p = p;
		break;
	}

	case 0xC4: /* CALL NZ imm */
		if(!gb->cpu_reg.f.f_bits.z)
		{
			uint8_t p, c;
			c = __gb_read(gb, gb->cpu_reg.pc.reg++);
			p = __gb_read(gb, gb->cpu_reg.pc.reg++);
			__gb_write(gb, --gb->cpu_reg.sp.reg, gb->cpu_reg.pc.bytes.p);
			__gb_write(gb, --gb->cpu_reg.sp.reg, gb->cpu_reg.pc.bytes.c);
			gb->cpu_reg.pc.bytes.c = c;
			gb->cpu_reg.pc.bytes.p = p;
			inst_cycles += 12;
		}
		else
			gb->cpu_reg.pc.reg += 2;

		break;

	case 0xC5: /* PUSH BC */
		__gb_write(gb, --gb->cpu_reg.sp.reg, gb->cpu_reg.bc.bytes.b);
		__gb_write(gb, --gb->cpu_reg.sp.reg, gb->cpu_reg.bc.bytes.c);
		break;

	case 0xC6: /* ADD A, imm */
	{
		uint8_t val = __gb_read(gb, gb->cpu_reg.pc.reg++);
		PGB_INSTR_ADC_R8(val, 0);
		break;
	}

	case 0xC7: /* RST 0x0000 */
		__gb_write(gb, --gb->cpu_reg.sp.reg, gb->cpu_reg.pc.bytes.p);
		__gb_write(gb, --gb->cpu_reg.sp.reg, gb->cpu_reg.pc.bytes.c);
		gb->cpu_reg.pc.reg = 0x0000;
		break;

	case 0xC8: /* RET Z */
		if(gb->cpu_reg.f.f_bits.z)
		{
			gb->cpu_reg.pc.bytes.c = __gb_read(gb, gb->cpu_reg.sp.reg++);
			gb->cpu_reg.pc.bytes.p = __gb_read(gb, gb->cpu_reg.sp.reg++);
			inst_cycles += 12;
		}
		break;

	case 0xC9: /* RET */
	{
		gb->cpu_reg.pc.bytes.c = __gb_read(gb, gb->cpu_reg.sp.reg++);
		gb->cpu_reg.pc.bytes.p = __gb_read(gb, gb->cpu_reg.sp.reg++);
		break;
	}

	case 0xCA: /* JP Z, imm */
		if(gb->cpu_reg.f.f_bits.z)
		{
			uint8_t p, c;
			c = __gb_read(gb, gb->cpu_reg.pc.reg++);
			p = __gb_read(gb, gb->cpu_reg.pc.reg);
			gb->cpu_reg.pc.bytes.c = c;
			gb->cpu_reg.pc.bytes.p = p;
			inst_cycles += 4;
		}
		else
			gb->cpu_reg.pc.reg += 2;

		break;

	case 0xCB: /* CB INST */
		inst_cycles = __gb_execute_cb(gb);
		break;

	case 0xCC: /* CALL Z, imm */
		if(gb->cpu_reg.f.f_bits.z)
		{
			uint8_t p, c;
			c = __gb_read(gb, gb->cpu_reg.pc.reg++);
			p = __gb_read(gb, gb->cpu_reg.pc.reg++);
			__gb_write(gb, --gb->cpu_reg.sp.reg, gb->cpu_reg.pc.bytes.p);
			__gb_write(gb, --gb->cpu_reg.sp.reg, gb->cpu_reg.pc.bytes.c);
			gb->cpu_reg.pc.bytes.c = c;
			gb->cpu_reg.pc.bytes.p = p;
			inst_cycles += 12;
		}
		else
			gb->cpu_reg.pc.reg += 2;

		break;

	case 0xCD: /* CALL imm */
	{
		uint8_t p, c;
		c = __gb_read(gb, gb->cpu_reg.pc.reg++);
		p = __gb_read(gb, gb->cpu_reg.pc.reg++);
		__gb_write(gb, --gb->cpu_reg.sp.reg, gb->cpu_reg.pc.bytes.p);
		__gb_write(gb, --gb->cpu_reg.sp.reg, gb->cpu_reg.pc.bytes.c);
		gb->cpu_reg.pc.bytes.c = c;
		gb->cpu_reg.pc.bytes.p = p;
	}
	break;

	case 0xCE: /* ADC A, imm */
	{
		uint8_t val = __gb_read(gb, gb->cpu_reg.pc.reg++);
		PGB_INSTR_ADC_R8(val, gb->cpu_reg.f.f_bits.c);
		break;
	}

	case 0xCF: /* RST 0x0008 */
		__gb_write(gb, --gb->cpu_reg.sp.reg, gb->cpu_reg.pc.bytes.p);
		__gb_write(gb, --gb->cpu_reg.sp.reg, gb->cpu_reg.pc.bytes.c);
		gb->cpu_reg.pc.reg = 0x0008;
		break;

	case 0xD0: /* RET NC */
		if(!gb->cpu_reg.f.f_bits.c)
		{
			gb->cpu_reg.pc.bytes.c = __gb_read(gb, gb->cpu_reg.sp.reg++);
			gb->cpu_reg.pc.bytes.p = __gb_read(gb, gb->cpu_reg.sp.reg++);
			inst_cycles += 12;
		}

		break;

	case 0xD1: /* POP DE */
		gb->cpu_reg.de.bytes.e = __gb_read(gb, gb->cpu_reg.sp.reg++);
		gb->cpu_reg.de.bytes.d = __gb_read(gb, gb->cpu_reg.sp.reg++);
		break;

	case 0xD2: /* JP NC, imm */
		if(!gb->cpu_reg.f.f_bits.c)
		{
			uint8_t p, c;
			c = __gb_read(gb, gb->cpu_reg.pc.reg++);
			p = __gb_read(gb, gb->cpu_reg.pc.reg);
			gb->cpu_reg.pc.bytes.c = c;
			gb->cpu_reg.pc.bytes.p = p;
			inst_cycles += 4;
		}
		else
			gb->cpu_reg.pc.reg += 2;

		break;

	case 0xD4: /* CALL NC, imm */
		if(!gb->cpu_reg.f.f_bits.c)
		{
			uint8_t p, c;
			c = __gb_read(gb, gb->cpu_reg.pc.reg++);
			p = __gb_read(gb, gb->cpu_reg.pc.reg++);
			__gb_write(gb, --gb->cpu_reg.sp.reg, gb->cpu_reg.pc.bytes.p);
			__gb_write(gb, --gb->cpu_reg.sp.reg, gb->cpu_reg.pc.bytes.c);
			gb->cpu_reg.pc.bytes.c = c;
			gb->cpu_reg.pc.bytes.p = p;
			inst_cycles += 12;
		}
		else
			gb->cpu_reg.pc.reg += 2;

		break;

	case 0xD5: /* PUSH DE */
		__gb_write(gb, --gb->cpu_reg.sp.reg, gb->cpu_reg.de.bytes.d);
		__gb_write(gb, --gb->cpu_reg.sp.reg, gb->cpu_reg.de.bytes.e);
		break;

	case 0xD6: /* SUB imm */
	{
		uint8_t val = __gb_read(gb, gb->cpu_reg.pc.reg++);
		uint16_t temp = gb->cpu_reg.a - val;
		gb->cpu_reg.f.f_bits.z = ((temp & 0xFF) == 0x00);
		gb->cpu_reg.f.f_bits.n = 1;
		gb->cpu_reg.f.f_bits.h =
			(gb->cpu_reg.a ^ val ^ temp) & 0x10 ? 1 : 0;
		gb->cpu_reg.f.f_bits.c = (temp & 0xFF00) ? 1 : 0;
		gb->cpu_reg.a = (temp & 0xFF);
		break;
	}

	case 0xD7: /* RST 0x0010 */
		__gb_write(gb, --gb->cpu_reg.sp.reg, gb->cpu_reg.pc.bytes.p);
		__gb_write(gb, --gb->cpu_reg.sp.reg, gb->cpu_reg.pc.bytes.c);
		gb->cpu_reg.pc.reg = 0x0010;
		break;

	case 0xD8: /* RET C */
		if(gb->cpu_reg.f.f_bits.c)
		{
			gb->cpu_reg.pc.bytes.c = __gb_read(gb, gb->cpu_reg.sp.reg++);
			gb->cpu_reg.pc.bytes.p = __gb_read(gb, gb->cpu_reg.sp.reg++);
			inst_cycles += 12;
		}

		break;

	case 0xD9: /* RETI */
	{
		gb->cpu_reg.pc.bytes.c = __gb_read(gb, gb->cpu_reg.sp.reg++);
		gb->cpu_reg.pc.bytes.p = __gb_read(gb, gb->cpu_reg.sp.reg++);
		gb->gb_ime = true;
	}
	break;

	case 0xDA: /* JP C, imm */
		if(gb->cpu_reg.f.f_bits.c)
		{
			uint8_t p, c;
			c = __gb_read(gb, gb->cpu_reg.pc.reg++);
			p = __gb_read(gb, gb->cpu_reg.pc.reg);
			gb->cpu_reg.pc.bytes.c = c;
			gb->cpu_reg.pc.bytes.p = p;
			inst_cycles += 4;
		}
		else
			gb->cpu_reg.pc.reg += 2;

		break;

	case 0xDC: /* CALL C, imm */
		if(gb->cpu_reg.f.f_bits.c)
		{
			uint8_t p, c;
			c = __gb_read(gb, gb->cpu_reg.pc.reg++);
			p = __gb_read(gb, gb->cpu_reg.pc.reg++);
			__gb_write(gb, --gb->cpu_reg.sp.reg, gb->cpu_reg.pc.bytes.p);
			__gb_write(gb, --gb->cpu_reg.sp.reg, gb->cpu_reg.pc.bytes.c);
			gb->cpu_reg.pc.bytes.c = c;
			gb->cpu_reg.pc.bytes.p = p;
			inst_cycles += 12;
		}
		else
			gb->cpu_reg.pc.reg += 2;

		break;

	case 0xDE: /* SBC A, imm */
	{
		uint8_t val = __gb_read(gb, gb->cpu_reg.pc.reg++);
		PGB_INSTR_SBC_R8(val, gb->cpu_reg.f.f_bits.c);
		break;
	}

	case 0xDF: /* RST 0x0018 */
		__gb_write(gb, --gb->cpu_reg.sp.reg, gb->cpu_reg.pc.bytes.p);
		__gb_write(gb, --gb->cpu_reg.sp.reg, gb->cpu_reg.pc.bytes.c);
		gb->cpu_reg.pc.reg = 0x0018;
		break;

	case 0xE0: /* LD (0xFF00+imm), A */
		__gb_write(gb, 0xFF00 | __gb_read(gb, gb->cpu_reg.pc.reg++),
			   gb->cpu_reg.a);
		break;

	case 0xE1: /* POP HL */
		gb->cpu_reg.hl.bytes.l = __gb_read(gb, gb->cpu_reg.sp.reg++);
		gb->cpu_reg.hl.bytes.h = __gb_read(gb, gb->cpu_reg.sp.reg++);
		break;

	case 0xE2: /* LD (C), A */
		__gb_write(gb, 0xFF00 | gb->cpu_reg.bc.bytes.c, gb->cpu_reg.a);
		break;

	case 0xE5: /* PUSH HL */
		__gb_write(gb, --gb->cpu_reg.sp.reg, gb->cpu_reg.hl.bytes.h);
		__gb_write(gb, --gb->cpu_reg.sp.reg, gb->cpu_reg.hl.bytes.l);
		break;

	case 0xE6: /* AND imm */
	{
		uint8_t temp = __gb_read(gb, gb->cpu_reg.pc.reg++);
		PGB_INSTR_AND_R8(temp);
		break;
	}

	case 0xE7: /* RST 0x0020 */
		__gb_write(gb, --gb->cpu_reg.sp.reg, gb->cpu_reg.pc.bytes.p);
		__gb_write(gb, --gb->cpu_reg.sp.reg, gb->cpu_reg.pc.bytes.c);
		gb->cpu_reg.pc.reg = 0x0020;
		break;

	case 0xE8: /* ADD SP, imm */
	{
		int8_t offset = (int8_t) __gb_read(gb, gb->cpu_reg.pc.reg++);
		gb->cpu_reg.f.reg = 0;
		gb->cpu_reg.f.f_bits.h = ((gb->cpu_reg.sp.reg & 0xF) + (offset & 0xF) > 0xF) ? 1 : 0;
		gb->cpu_reg.f.f_bits.c = ((gb->cpu_reg.sp.reg & 0xFF) + (offset & 0xFF) > 0xFF);
		gb->cpu_reg.sp.reg += offset;
		break;
	}

	case 0xE9: /* JP (HL) */
		gb->cpu_reg.pc.reg = gb->cpu_reg.hl.reg;
		break;

	case 0xEA: /* LD (imm), A */
	{
		uint8_t h, l;
		uint16_t addr;
		l = __gb_read(gb, gb->cpu_reg.pc.reg++);
		h = __gb_read(gb, gb->cpu_reg.pc.reg++);
		addr = PEANUT_GB_U8_TO_U16(h, l);
		__gb_write(gb, addr, gb->cpu_reg.a);
		break;
	}

	case 0xEE: /* XOR imm */
		PGB_INSTR_XOR_R8(__gb_read(gb, gb->cpu_reg.pc.reg++));
		break;

	case 0xEF: /* RST 0x0028 */
		__gb_write(gb, --gb->cpu_reg.sp.reg, gb->cpu_reg.pc.bytes.p);
		__gb_write(gb, --gb->cpu_reg.sp.reg, gb->cpu_reg.pc.bytes.c);
		gb->cpu_reg.pc.reg = 0x0028;
		break;

	case 0xF0: /* LD A, (0xFF00+imm) */
		gb->cpu_reg.a =
			__gb_read(gb, 0xFF00 | __gb_read(gb, gb->cpu_reg.pc.reg++));
		break;

	case 0xF1: /* POP AF */
	{
		uint8_t temp_8 = __gb_read(gb, gb->cpu_reg.sp.reg++);
		gb->cpu_reg.f.f_bits.z = (temp_8 >> 7) & 1;
		gb->cpu_reg.f.f_bits.n = (temp_8 >> 6) & 1;
		gb->cpu_reg.f.f_bits.h = (temp_8 >> 5) & 1;
		gb->cpu_reg.f.f_bits.c = (temp_8 >> 4) & 1;
		gb->cpu_reg.a = __gb_read(gb, gb->cpu_reg.sp.reg++);
		break;
	}

	case 0xF2: /* LD A, (C) */
		gb->cpu_reg.a = __gb_read(gb, 0xFF00 | gb->cpu_reg.bc.bytes.c);
		break;

	case 0xF3: /* DI */
		gb->gb_ime = false;
		break;

	case 0xF5: /* PUSH AF */
		__gb_write(gb, --gb->cpu_reg.sp.reg, gb->cpu_reg.a);
		__gb_write(gb, --gb->cpu_reg.sp.reg,
			   gb->cpu_reg.f.f_bits.z << 7 | gb->cpu_reg.f.f_bits.n << 6 |
			   gb->cpu_reg.f.f_bits.h << 5 | gb->cpu_reg.f.f_bits.c << 4);
		break;

	case 0xF6: /* OR imm */
		PGB_INSTR_OR_R8(__gb_read(gb, gb->cpu_reg.pc.reg++));
		break;

	case 0xF7: /* PUSH AF */
		__gb_write(gb, --gb->cpu_reg.sp.reg, gb->cpu_reg.pc.bytes.p);
		__gb_write(gb, --gb->cpu_reg.sp.reg, gb->cpu_reg.pc.bytes.c);
		gb->cpu_reg.pc.reg = 0x0030;
		break;

	case 0xF8: /* LD HL, SP+/-imm */
	{
		/* Taken from SameBoy, which is released under MIT Licence. */
		int8_t offset = (int8_t) __gb_read(gb, gb->cpu_reg.pc.reg++);
		gb->cpu_reg.hl.reg = gb->cpu_reg.sp.reg + offset;
		gb->cpu_reg.f.reg = 0;
		gb->cpu_reg.f.f_bits.h = ((gb->cpu_reg.sp.reg & 0xF) + (offset & 0xF) > 0xF) ? 1 : 0;
		gb->cpu_reg.f.f_bits.c = ((gb->cpu_reg.sp.reg & 0xFF) + (offset & 0xFF) > 0xFF) ? 1 : 0;
		break;
	}

	case 0xF9: /* LD SP, HL */
		gb->cpu_reg.sp.reg = gb->cpu_reg.hl.reg;
		break;

	case 0xFA: /* LD A, (imm) */
	{
		uint8_t h, l;
		uint16_t addr;
		l = __gb_read(gb, gb->cpu_reg.pc.reg++);
		h = __gb_read(gb, gb->cpu_reg.pc.reg++);
		addr = PEANUT_GB_U8_TO_U16(h, l);
		gb->cpu_reg.a = __gb_read(gb, addr);
		break;
	}

	case 0xFB: /* EI */
		gb->gb_ime = true;
		break;

	case 0xFE: /* CP imm */
	{
		uint8_t val = __gb_read(gb, gb->cpu_reg.pc.reg++);
		PGB_INSTR_CP_R8(val);
		break;
	}

	case 0xFF: /* RST 0x0038 */
		__gb_write(gb, --gb->cpu_reg.sp.reg, gb->cpu_reg.pc.bytes.p);
		__gb_write(gb, --gb->cpu_reg.sp.reg, gb->cpu_reg.pc.bytes.c);
		gb->cpu_reg.pc.reg = 0x0038;
		break;

	default:
		/* Return address where invalid opcode that was read. */
		(gb->gb_error)(gb, GB_INVALID_OPCODE, gb->cpu_reg.pc.reg - 1);
		PGB_UNREACHABLE();
	}

	do
	{
		/* DIV register timing */
		gb->counter.div_count += inst_cycles;
		while(gb->counter.div_count >= DIV_CYCLES)
		{
			gb->hram_io[IO_DIV]++;
			gb->counter.div_count -= DIV_CYCLES;
		}

		/* Check for RTC tick. */
		if(gb->mbc == 3 && (gb->rtc_real.reg.high & 0x40) == 0)
		{
			gb->counter.rtc_count += inst_cycles;
			while(PGB_UNLIKELY(gb->counter.rtc_count >= RTC_CYCLES))
			{
				gb->counter.rtc_count -= RTC_CYCLES;

				/* Detect invalid rollover. */
				if(PGB_UNLIKELY(gb->rtc_real.reg.sec == 63))
				{
					gb->rtc_real.reg.sec = 0;
					continue;
				}

				if(++gb->rtc_real.reg.sec != 60)
					continue;

				gb->rtc_real.reg.sec = 0;
				if(gb->rtc_real.reg.min == 63)
				{
					gb->rtc_real.reg.min = 0;
					continue;
				}
				if(++gb->rtc_real.reg.min != 60)
					continue;

				gb->rtc_real.reg.min = 0;
				if(gb->rtc_real.reg.hour == 31)
				{
					gb->rtc_real.reg.hour = 0;
					continue;
				}
				if(++gb->rtc_real.reg.hour != 24)
					continue;

				gb->rtc_real.reg.hour = 0;
				if(++gb->rtc_real.reg.yday != 0)
					continue;

				if(gb->rtc_real.reg.high & 1)  /* Bit 8 of days*/
					gb->rtc_real.reg.high |= 0x80; /* Overflow bit */

				gb->rtc_real.reg.high ^= 1;
			}
		}

		/* Check serial transmission. */
		if(gb->hram_io[IO_SC] & SERIAL_SC_TX_START)
		{
			/* If new transfer, call TX function. */
			if(gb->counter.serial_count == 0 &&
				gb->gb_serial_tx != NULL)
				(gb->gb_serial_tx)(gb, gb->hram_io[IO_SB]);

			gb->counter.serial_count += inst_cycles;

			/* If it's time to receive byte, call RX function. */
			if(gb->counter.serial_count >= SERIAL_CYCLES)
			{
				/* If RX can be done, do it. */
				/* If RX failed, do not change SB if using external
				 * clock, or set to 0xFF if using internal clock. */
				uint8_t rx;

				if(gb->gb_serial_rx != NULL &&
					(gb->gb_serial_rx(gb, &rx) ==
						GB_SERIAL_RX_SUCCESS))
				{
					gb->hram_io[IO_SB] = rx;

					/* Inform game of serial TX/RX completion. */
					gb->hram_io[IO_SC] &= 0x01;
					gb->hram_io[IO_IF] |= SERIAL_INTR;
				}
				else if(gb->hram_io[IO_SC] & SERIAL_SC_CLOCK_SRC)
				{
					/* If using internal clock, and console is not
					 * attached to any external peripheral, shifted
					 * bits are replaced with logic 1. */
					gb->hram_io[IO_SB] = 0xFF;

					/* Inform game of serial TX/RX completion. */
					gb->hram_io[IO_SC] &= 0x01;
					gb->hram_io[IO_IF] |= SERIAL_INTR;
				}
				else
				{
					/* If using external clock, and console is not
					 * attached to any external peripheral, bits are
					 * not shifted, so SB is not modified. */
				}

				gb->counter.serial_count = 0;
			}
		}

		/* TIMA register timing */
		/* TODO: Change tac_enable to struct of TAC timer control bits. */
		if(gb->hram_io[IO_TAC] & IO_TAC_ENABLE_MASK)
		{
			gb->counter.tima_count += inst_cycles;

			while(gb->counter.tima_count >=
				TAC_CYCLES[gb->hram_io[IO_TAC] & IO_TAC_RATE_MASK])
			{
				gb->counter.tima_count -=
					TAC_CYCLES[gb->hram_io[IO_TAC] & IO_TAC_RATE_MASK];

				if(++gb->hram_io[IO_TIMA] == 0)
				{
					gb->hram_io[IO_IF] |= TIMER_INTR;
					/* On overflow, set TMA to TIMA. */
					gb->hram_io[IO_TIMA] = gb->hram_io[IO_TMA];
				}
			}
		}

		/* If LCD is off, don't update LCD state or increase the LCD
		 * ticks. Instead, keep track of the amount of time that is
		 * being passed. */
		if(!(gb->hram_io[IO_LCDC] & LCDC_ENABLE))
		{
			gb->counter.lcd_off_count += inst_cycles;
			if(gb->counter.lcd_off_count >= LCD_FRAME_CYCLES)
			{
				gb->counter.lcd_off_count -= LCD_FRAME_CYCLES;
				gb->gb_frame = true;
			}
			continue;
		}

		/* LCD Timing */
		gb->counter.lcd_count += inst_cycles;

		/* New Scanline. HBlank -> VBlank or OAM Scan */
		if(gb->counter.lcd_count >= LCD_LINE_CYCLES)
		{
			gb->counter.lcd_count -= LCD_LINE_CYCLES;

			/* Next line */
			gb->hram_io[IO_LY] = gb->hram_io[IO_LY] + 1;
			if (gb->hram_io[IO_LY] == LCD_VERT_LINES)
				gb->hram_io[IO_LY] = 0;

			/* LYC Update */
			if(gb->hram_io[IO_LY] == gb->hram_io[IO_LYC])
			{
				gb->hram_io[IO_STAT] |= STAT_LYC_COINC;

				if(gb->hram_io[IO_STAT] & STAT_LYC_INTR)
					gb->hram_io[IO_IF] |= LCDC_INTR;
			}
			else
				gb->hram_io[IO_STAT] &= 0xFB;

			/* Check if LCD should be in Mode 1 (VBLANK) state */
			if(gb->hram_io[IO_LY] == LCD_HEIGHT)
			{
				gb->hram_io[IO_STAT] =
					(gb->hram_io[IO_STAT] & ~STAT_MODE) | IO_STAT_MODE_VBLANK;
				gb->gb_frame = true;
				gb->hram_io[IO_IF] |= VBLANK_INTR;
				gb->lcd_blank = false;

				if(gb->hram_io[IO_STAT] & STAT_MODE_1_INTR)
					gb->hram_io[IO_IF] |= LCDC_INTR;

#if ENABLE_LCD
				/* If frame skip is activated, check if we need to draw
				 * the frame or skip it. */
				if(gb->direct.frame_skip)
				{
					gb->display.frame_skip_count =
						!gb->display.frame_skip_count;
				}

				/* If interlaced is activated, change which lines get
				 * updated. Also, only update lines on frames that are
				 * actually drawn when frame skip is enabled. */
				if(gb->direct.interlace &&
						(!gb->direct.frame_skip ||
						 gb->display.frame_skip_count))
				{
					gb->display.interlace_count =
						!gb->display.interlace_count;
				}
#endif
                                /* If halted forever, then return on VBLANK. */
                                if(gb->gb_halt && !gb->hram_io[IO_IE])
					break;
			}
			/* Start of normal Line (not in VBLANK) */
			else if(gb->hram_io[IO_LY] < LCD_HEIGHT)
			{
				if(gb->hram_io[IO_LY] == 0)
				{
					/* Clear Screen */
					gb->display.WY = gb->hram_io[IO_WY];
					gb->display.window_clear = 0;
				}

				/* OAM Search occurs at the start of the line. */
				gb->hram_io[IO_STAT] = (gb->hram_io[IO_STAT] & ~STAT_MODE) | IO_STAT_MODE_OAM_SCAN;
				gb->counter.lcd_count = 0;

				if(gb->hram_io[IO_STAT] & STAT_MODE_2_INTR)
					gb->hram_io[IO_IF] |= LCDC_INTR;

				/* If halted immediately jump to next LCD mode.
				 * From OAM Search to LCD Draw. */
				//if(gb->counter.lcd_count < LCD_MODE2_OAM_SCAN_END)
				//	inst_cycles = LCD_MODE2_OAM_SCAN_END - gb->counter.lcd_count;
				inst_cycles = LCD_MODE2_OAM_SCAN_DURATION;
			}
		}
		/* Go from Mode 3 (LCD Draw) to Mode 0 (HBLANK). */
		else if((gb->hram_io[IO_STAT] & STAT_MODE) == IO_STAT_MODE_LCD_DRAW &&
				gb->counter.lcd_count >= LCD_MODE3_LCD_DRAW_END)
		{
			gb->hram_io[IO_STAT] = (gb->hram_io[IO_STAT] & ~STAT_MODE) | IO_STAT_MODE_HBLANK;

			if(gb->hram_io[IO_STAT] & STAT_MODE_0_INTR)
				gb->hram_io[IO_IF] |= LCDC_INTR;

			/* If halted immediately, jump from OAM Scan to LCD Draw. */
			if (gb->counter.lcd_count < LCD_MODE0_HBLANK_MAX_DRUATION)
				inst_cycles = LCD_MODE0_HBLANK_MAX_DRUATION - gb->counter.lcd_count;
		}
		/* Go from Mode 2 (OAM Scan) to Mode 3 (LCD Draw). */
		else if((gb->hram_io[IO_STAT] & STAT_MODE) == IO_STAT_MODE_OAM_SCAN &&
				gb->counter.lcd_count >= LCD_MODE2_OAM_SCAN_END)
		{
			gb->hram_io[IO_STAT] = (gb->hram_io[IO_STAT] & ~STAT_MODE) | IO_STAT_MODE_LCD_DRAW;
#if ENABLE_LCD
			if(!gb->lcd_blank)
				__gb_draw_line(gb);
#endif
			/* If halted immediately jump to next LCD mode. */
			if (gb->counter.lcd_count < LCD_MODE3_LCD_DRAW_MIN_DURATION)
				inst_cycles = LCD_MODE3_LCD_DRAW_MIN_DURATION - gb->counter.lcd_count;
		}
	} while(gb->gb_halt && (gb->hram_io[IO_IF] & gb->hram_io[IO_IE]) == 0);
	/* If halted, loop until an interrupt occurs. */
}

void gb_run_frame(struct gb_s *gb)
{
	gb->gb_frame = false;

	while(!gb->gb_frame)
		__gb_step_cpu(gb);
}

int gb_get_save_size_s(struct gb_s *gb, size_t *ram_size)
{
	const uint_fast16_t ram_size_location = 0x0149;
	const uint_fast32_t ram_sizes[] =
	{
		/* 0,  2KiB,   8KiB,  32KiB,  128KiB,   64KiB */
		0x00, 0x800, 0x2000, 0x8000, 0x20000, 0x10000
	};
	uint8_t ram_size_code = gb->gb_rom_read(gb, ram_size_location);

	/* MBC2 always has 512 half-bytes of cart RAM.
	 * This assumes that only the lower nibble of each byte is used; the
	 * nibbles are not packed. */
	if(gb->mbc == 2)
	{
		*ram_size = 0x200;
		return 0;
	}

	/* Return -1 on invalid or unsupported RAM size. */
	if(ram_size_code >= PEANUT_GB_ARRAYSIZE(ram_sizes))
		return -1;

	*ram_size = ram_sizes[ram_size_code];
	return 0;
}

PGB_DEPRECATED("Does not return error code. Use gb_get_save_size_s instead.")
uint_fast32_t gb_get_save_size(struct gb_s *gb)
{
	const uint_fast16_t ram_size_location = 0x0149;
	const uint_fast32_t ram_sizes[] =
	{
		/* 0,  2KiB,   8KiB,  32KiB,  128KiB,   64KiB */
		0x00, 0x800, 0x2000, 0x8000, 0x20000, 0x10000
	};
	uint8_t ram_size_code = gb->gb_rom_read(gb, ram_size_location);

	/* MBC2 always has 512 half-bytes of cart RAM.
	 * This assumes that only the lower nibble of each byte is used; the
	 * nibbles are not packed. */
	if(gb->mbc == 2)
		return 0x200;

	/* Return 0 on invalid or unsupported RAM size. */
	if(ram_size_code >= PEANUT_GB_ARRAYSIZE(ram_sizes))
		return 0;

	return ram_sizes[ram_size_code];
}

void gb_init_serial(struct gb_s *gb,
		    void (*gb_serial_tx)(struct gb_s*, const uint8_t),
		    enum gb_serial_rx_ret_e (*gb_serial_rx)(struct gb_s*,
			    uint8_t*))
{
	gb->gb_serial_tx = gb_serial_tx;
	gb->gb_serial_rx = gb_serial_rx;
}

uint8_t gb_colour_hash(struct gb_s *gb)
{
#define ROM_TITLE_START_ADDR	0x0134
#define ROM_TITLE_END_ADDR	0x0143

	uint8_t x = 0;
	uint16_t i;

	for(i = ROM_TITLE_START_ADDR; i <= ROM_TITLE_END_ADDR; i++)
		x += gb->gb_rom_read(gb, i);

	return x;
}

/**
 * Resets the context, and initialises startup values for a DMG console.
 */
void gb_reset(struct gb_s *gb)
{
	gb->gb_halt = false;
	gb->gb_ime = true;

	/* Initialise MBC values. */
	gb->selected_rom_bank = 1;
	gb->cart_ram_bank = 0;
	gb->enable_cart_ram = 0;
	gb->cart_mode_select = 0;

	/* Use values as though the boot ROM was already executed. */
	if(gb->gb_bootrom_read == NULL)
	{
		uint8_t hdr_chk;
		hdr_chk = gb->gb_rom_read(gb, ROM_HEADER_CHECKSUM_LOC) != 0;

		gb->cpu_reg.a = 0x01;
		gb->cpu_reg.f.f_bits.z = 1;
		gb->cpu_reg.f.f_bits.n = 0;
		gb->cpu_reg.f.f_bits.h = hdr_chk;
		gb->cpu_reg.f.f_bits.c = hdr_chk;
		gb->cpu_reg.bc.reg = 0x0013;
		gb->cpu_reg.de.reg = 0x00D8;
		gb->cpu_reg.hl.reg = 0x014D;
		gb->cpu_reg.sp.reg = 0xFFFE;
		gb->cpu_reg.pc.reg = 0x0100;

		gb->hram_io[IO_DIV ] = 0xAB;
		gb->hram_io[IO_LCDC] = 0x91;
		gb->hram_io[IO_STAT] = 0x85;
		gb->hram_io[IO_BOOT] = 0x01;

		__gb_write(gb, 0xFF26, 0xF1);

		memset(gb->vram, 0x00, VRAM_SIZE);
	}
	else
	{
		/* Set value as though the console was just switched on.
		 * CPU registers are uninitialised. */
		gb->cpu_reg.pc.reg = 0x0000;
		gb->hram_io[IO_DIV ] = 0x00;
		gb->hram_io[IO_LCDC] = 0x00;
		gb->hram_io[IO_STAT] = 0x84;
		gb->hram_io[IO_BOOT] = 0x00;
	}

	gb->counter.lcd_count = 0;
	gb->counter.div_count = 0;
	gb->counter.tima_count = 0;
	gb->counter.serial_count = 0;
	gb->counter.rtc_count = 0;
	gb->counter.lcd_off_count = 0;

	gb->direct.joypad = 0xFF;
	gb->hram_io[IO_JOYP] = 0xCF;
	gb->hram_io[IO_SB  ] = 0x00;
	gb->hram_io[IO_SC  ] = 0x7E;
	/* DIV */
	gb->hram_io[IO_TIMA] = 0x00;
	gb->hram_io[IO_TMA ] = 0x00;
	gb->hram_io[IO_TAC ] = 0xF8;
	gb->hram_io[IO_IF  ] = 0xE1;

	/* LCDC */
	/* STAT */
	gb->hram_io[IO_SCY ] = 0x00;
	gb->hram_io[IO_SCX ] = 0x00;
	gb->hram_io[IO_LY  ] = 0x00;
	gb->hram_io[IO_LYC ] = 0x00;
	__gb_write(gb, 0xFF47, 0xFC); // BGP
	__gb_write(gb, 0xFF48, 0xFF); // OBJP0
	__gb_write(gb, 0xFF49, 0xFF); // OBJP1
	gb->hram_io[IO_WY] = 0x00;
	gb->hram_io[IO_WX] = 0x00;
	gb->hram_io[IO_IE] = 0x00;
	gb->hram_io[IO_IF] = 0xE1;
}

enum gb_init_error_e gb_init(struct gb_s *gb,
			     uint8_t (*gb_rom_read)(struct gb_s*, const uint_fast32_t),
			     uint8_t (*gb_cart_ram_read)(struct gb_s*, const uint_fast32_t),
			     void (*gb_cart_ram_write)(struct gb_s*, const uint_fast32_t, const uint8_t),
			     void (*gb_error)(struct gb_s*, const enum gb_error_e, const uint16_t),
			     void *priv)
{
	const uint16_t mbc_location = 0x0147;
	const uint16_t bank_count_location = 0x0148;
	const uint16_t ram_size_location = 0x0149;
	/**
	 * Table for cartridge type (MBC). -1 if invalid.
	 * TODO: MMM01 is untested.
	 * TODO: MBC6 is untested.
	 * TODO: MBC7 is unsupported.
	 * TODO: POCKET CAMERA is unsupported.
	 * TODO: BANDAI TAMA5 is unsupported.
	 * TODO: HuC3 is unsupported.
	 * TODO: HuC1 is unsupported.
	 **/
	const int8_t cart_mbc[] =
	{
		0, 1, 1, 1, -1, 2, 2, -1, 0, 0, -1, 0, 0, 0, -1, 3,
		3, 3, 3, 3, -1, -1, -1, -1, -1, 5, 5, 5, 5, 5, 5, -1
	};
	/* Whether cart has RAM. */
	const uint8_t cart_ram[] =
	{
		0, 0, 1, 1, 0, 1, 1, 0, 1, 1, 0, 0, 0, 0, 0, 0,
		1, 0, 1, 1, 0, 0, 0, 0, 0, 0, 1, 1, 0, 0, 0, 0
	};
	/* How large the ROM is in banks of 16 KiB. */
	const uint16_t num_rom_banks_mask[] =
	{
		2, 4, 8, 16, 32, 64, 128, 256, 512
	};
	/* How large the cart RAM is in banks of 8 KiB. Code $01 is unused, but
	 * some early homebrew ROMs supposedly may use this value. */
	const uint8_t num_ram_banks[] = { 0, 1, 1, 4, 16, 8 };

	gb->gb_rom_read = gb_rom_read;
	gb->gb_cart_ram_read = gb_cart_ram_read;
	gb->gb_cart_ram_write = gb_cart_ram_write;
	gb->gb_error = gb_error;
	gb->direct.priv = priv;

	/* Initialise serial transfer function to NULL. If the front-end does
	 * not provide serial support, Peanut-GB will emulate no cable connected
	 * automatically. */
	gb->gb_serial_tx = NULL;
	gb->gb_serial_rx = NULL;

	gb->gb_bootrom_read = NULL;

	/* Check valid ROM using checksum value. */
	{
		uint8_t x = 0;
		uint16_t i;

		for(i = 0x0134; i <= 0x014C; i++)
			x = x - gb->gb_rom_read(gb, i) - 1;

		if(x != gb->gb_rom_read(gb, ROM_HEADER_CHECKSUM_LOC))
			return GB_INIT_INVALID_CHECKSUM;
	}

	/* Check if cartridge type is supported, and set MBC type. */
	{
		const uint8_t mbc_value = gb->gb_rom_read(gb, mbc_location);

		if(mbc_value > sizeof(cart_mbc) - 1 ||
				(gb->mbc = cart_mbc[mbc_value]) == -1)
			return GB_INIT_CARTRIDGE_UNSUPPORTED;
	}

	gb->num_rom_banks_mask = num_rom_banks_mask[gb->gb_rom_read(gb, bank_count_location)] - 1;
	gb->cart_ram = cart_ram[gb->gb_rom_read(gb, mbc_location)];
	gb->num_ram_banks = num_ram_banks[gb->gb_rom_read(gb, ram_size_location)];

	/* If the ROM says that it support RAM, but has 0 RAM banks, then
	 * disable RAM reads from the cartridge. */
	if(gb->cart_ram == 0 || gb->num_ram_banks == 0)
	{
		gb->cart_ram = 0;
		gb->num_ram_banks = 0;
	}

	/* If MBC3 and number of ROM or RAM banks are larger than 128 or 8,
	 * respectively, then select MBC3O mode. */
	if(gb->mbc == 3)
		gb->cart_is_mbc3O = gb->num_rom_banks_mask > 128 || gb->num_ram_banks > 4;

	/* Note that MBC2 will appear to have no RAM banks, but it actually
	 * always has 512 half-bytes of RAM. Hence, gb->num_ram_banks must be
	 * ignored for MBC2. */

	gb->lcd_blank = false;
	gb->display.lcd_draw_line = NULL;

	gb_reset(gb);

	return GB_INIT_NO_ERROR;
}

const char* gb_get_rom_name(struct gb_s* gb, char *title_str)
{
	uint_fast16_t title_loc = 0x134;
	/* End of title may be 0x13E for newer games. */
	const uint_fast16_t title_end = 0x143;
	const char* title_start = title_str;

	for(; title_loc <= title_end; title_loc++)
	{
		const char title_char = gb->gb_rom_read(gb, title_loc);

		if(title_char >= ' ' && title_char <= '_')
		{
			*title_str = title_char;
			title_str++;
		}
		else
			break;
	}

	*title_str = '\0';
	return title_start;
}

#if ENABLE_LCD
void gb_init_lcd(struct gb_s *gb,
		void (*lcd_draw_line)(struct gb_s *gb,
			const uint8_t *pixels,
			const uint_fast8_t line))
{
	gb->display.lcd_draw_line = lcd_draw_line;

	gb->direct.interlace = false;
	gb->display.interlace_count = false;
	gb->direct.frame_skip = false;
	gb->display.frame_skip_count = false;

	gb->display.window_clear = 0;
	gb->display.WY = 0;

	return;
}
#endif

void gb_set_bootrom(struct gb_s *gb,
		 uint8_t (*gb_bootrom_read)(struct gb_s*, const uint_fast16_t))
{
	gb->gb_bootrom_read = gb_bootrom_read;
}

/**
 * Deprecated. Will be removed in the next major version.
 */
PGB_DEPRECATED("RTC is now ticked internally; this function has no effect")
void gb_tick_rtc(struct gb_s *gb)
{
	(void) gb;
	return;
}

void gb_set_rtc(struct gb_s *gb, const struct tm * const time)
{
	gb->rtc_real.bytes[0] = time->tm_sec;
	gb->rtc_real.bytes[1] = time->tm_min;
	gb->rtc_real.bytes[2] = time->tm_hour;
	gb->rtc_real.bytes[3] = time->tm_yday & 0xFF; /* Low 8 bits of day counter. */
	gb->rtc_real.bytes[4] = time->tm_yday >> 8; /* High 1 bit of day counter. */
}
#endif // PEANUT_GB_HEADER_ONLY

/** Function prototypes: Required functions **/
/**
 * Initialises the emulator context to a known state. Call this before calling
 * any other peanut-gb function.
 * To reset the emulator, you can call gb_reset() instead.
 *
 * \param gb	Allocated emulator context. Must not be NULL.
 * \param gb_rom_read Pointer to function that reads ROM data. ROM banking is
 * 		already handled by Peanut-GB. Must not be NULL.
 * \param gb_cart_ram_read Pointer to function that reads Cart RAM. Must not be
 * 		NULL.
 * \param gb_cart_ram_write Pointer to function to writes to Cart RAM. Must not
 * 		be NULL.
 * \param gb_error Pointer to function that is called when an unrecoverable
 *		error occurs. Must not be NULL. Returning from this
 *		function is undefined and will result in SIGABRT.
 * \param priv	Private data that is stored within the emulator context. Set to
 * 		NULL if unused.
 * \returns	0 on success or an enum that describes the error.
 */
enum gb_init_error_e gb_init(struct gb_s *gb,
			     uint8_t (*gb_rom_read)(struct gb_s*, const uint_fast32_t),
			     uint8_t (*gb_cart_ram_read)(struct gb_s*, const uint_fast32_t),
			     void (*gb_cart_ram_write)(struct gb_s*, const uint_fast32_t, const uint8_t),
			     void (*gb_error)(struct gb_s*, const enum gb_error_e, const uint16_t),
			     void *priv);

/**
 * Executes the emulator and runs for the duration of time equal to one frame.
 *
 * \param	An initialised emulator context. Must not be NULL.
 */
void gb_run_frame(struct gb_s *gb);

/**
 * Internal function used to step the CPU. Used mainly for testing.
 * Use gb_run_frame() instead.
 *
 * \param	An initialised emulator context. Must not be NULL.
 */
void __gb_step_cpu(struct gb_s *gb);

/** Function prototypes: Optional Functions **/
/**
 * Reset the emulator, like turning the Game Boy off and on again.
 * This function can be called at any time.
 *
 * \param	An initialised emulator context. Must not be NULL.
 */
void gb_reset(struct gb_s *gb);

/**
 * Initialises the display context of the emulator. Only available when
 * ENABLE_LCD is defined to a non-zero value.
 * The pixel data sent to lcd_draw_line comes with both shade and layer data.
 * The first two least significant bits are the shade data (black, dark, light,
 * white). Bits 4 and 5 are layer data (OBJ0, OBJ1, BG), which can be used to
 * add more colours to the game in the same way that the Game Boy Color does to
 * older Game Boy games.
 * This function can be called at any time.
 *
 * \param gb	An initialised emulator context. Must not be NULL.
 * \param lcd_draw_line Pointer to function that draws the 2-bit pixel data on the line
 *		"line". Must not be NULL.
 */
#if ENABLE_LCD
void gb_init_lcd(struct gb_s *gb,
		void (*lcd_draw_line)(struct gb_s *gb,
			const uint8_t *pixels,
			const uint_fast8_t line));
#endif

/**
 * Initialises the serial connection of the emulator. This function is optional,
 * and if not called, the emulator will assume that no link cable is connected
 * to the game.
 *
 * \param gb	An initialised emulator context. Must not be NULL.
 * \param gb_serial_tx Pointer to function that transmits a byte of data over
 *		the serial connection. Must not be NULL.
 * \param gb_serial_rx Pointer to function that receives a byte of data over the
 *		serial connection. If no byte is received,
 *		return GB_SERIAL_RX_NO_CONNECTION. Must not be NULL.
 */
void gb_init_serial(struct gb_s *gb,
		    void (*gb_serial_tx)(struct gb_s*, const uint8_t),
		    enum gb_serial_rx_ret_e (*gb_serial_rx)(struct gb_s*,
			    uint8_t*));

/**
 * Obtains the save size of the game (size of the Cart RAM). Required by the
 * frontend to allocate enough memory for the Cart RAM.
 *
 * \param gb	An initialised emulator context. Must not be NULL.
 * \param ram_size Pointer to size_t variable that will be set to the size of
 *		the Cart RAM in bytes. Must not be NULL.
 *		If the Cart RAM is not battery backed, this will be set to 0.
 *		If the Cart RAM size is invalid or unknown, this will not be
 *		set.
 * \returns	0 on success, or -1 if the RAM size is invalid or unknown.
 */
int gb_get_save_size_s(struct gb_s *gb, size_t *ram_size);

/**
 * Deprecated. Use gb_get_save_size_s() instead.
 * Obtains the save size of the game (size of the Cart RAM). Required by the
 * frontend to allocate enough memory for the Cart RAM.
 *
 * \param gb	An initialised emulator context. Must not be NULL.
 * \returns	Size of the Cart RAM in bytes. 0 if Cartridge has not battery
 *		backed RAM.
 *		0 is also returned on invalid or unknown RAM size.
 */
uint_fast32_t gb_get_save_size(struct gb_s *gb);

/**
 * Calculates and returns a hash of the game header in the same way the Game
 * Boy Color does for colourising old Game Boy games. The frontend can use this
 * hash to automatically set a colour palette.
 *
 * \param gb	An initialised emulator context. Must not be NULL.
 * \returns	Hash of the game header.
 */
uint8_t gb_colour_hash(struct gb_s *gb);

/**
 * Returns the title of ROM.
 *
 * \param gb	An initialised emulator context. Must not be NULL.
 * \param title_str Allocated string at least 16 characters.
 * \returns	Pointer to start of string, null terminated.
 */
const char* gb_get_rom_name(struct gb_s* gb, char *title_str);

/**
 * Deprecated. Will be removed in the next major version.
 * RTC is ticked internally and this function has no effect.
 */
void gb_tick_rtc(struct gb_s *gb);

/**
 * Set initial values in RTC.
 * Should be called after gb_init().
 *
 * \param gb	An initialised emulator context. Must not be NULL.
 * \param time	Time structure with date and time.
 */
void gb_set_rtc(struct gb_s *gb, const struct tm * const time);

/**
 * Use boot ROM on reset. gb_reset() must be called for this to take affect.
 * \param gb 	An initialised emulator context. Must not be NULL.
 * \param gb_bootrom_read Function pointer to read boot ROM binary.
 */
void gb_set_bootrom(struct gb_s *gb,
	uint8_t (*gb_bootrom_read)(struct gb_s*, const uint_fast16_t));

/* Undefine CPU Flag helper functions. */
#undef PEANUT_GB_CPUFLAG_MASK_CARRY
#undef PEANUT_GB_CPUFLAG_MASK_HALFC
#undef PEANUT_GB_CPUFLAG_MASK_ARITH
#undef PEANUT_GB_CPUFLAG_MASK_ZERO
#undef PEANUT_GB_CPUFLAG_BIT_CARRY
#undef PEANUT_GB_CPUFLAG_BIT_HALFC
#undef PEANUT_GB_CPUFLAG_BIT_ARITH
#undef PEANUT_GB_CPUFLAG_BIT_ZERO
#undef PGB_SET_CARRY
#undef PGB_SET_HALFC
#undef PGB_SET_ARITH
#undef PGB_SET_ZERO
#undef PGB_GET_CARRY
#undef PGB_GET_HALFC
#undef PGB_GET_ARITH
#undef PGB_GET_ZERO
#endif //PEANUT_GB_H<|MERGE_RESOLUTION|>--- conflicted
+++ resolved
@@ -1675,19 +1675,10 @@
 			}
 			if(place >= MAX_SPRITES_LINE)
 				continue;
-<<<<<<< HEAD
 			for (uint8_t i = number_of_sprites; i > place; --i) {
 				sprites_to_render[i] = sprites_to_render[i - 1];
 			}
-			if(number_of_sprites <= MAX_SPRITES_LINE)
-=======
-			memmove(
-				&sprites_to_render[place + 1],
-				&sprites_to_render[place],
-				(MAX_SPRITES_LINE - place - 1) * sizeof(current)
-			);
 			if(number_of_sprites < MAX_SPRITES_LINE)
->>>>>>> 9624c076
 				number_of_sprites++;
 			sprites_to_render[place] = current;
 		}
